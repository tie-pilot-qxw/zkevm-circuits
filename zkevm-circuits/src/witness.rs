--- conflicted
+++ resolved
@@ -390,18 +390,15 @@
     ) -> (Vec<copy::Row>, Vec<state::Row>) {
         let mut copy_rows = vec![];
         let mut state_rows = vec![];
-<<<<<<< HEAD
         let calldata_length = self.call_data[&self.call_id].len();
         let copylen = if src + len > calldata_length {
             calldata_length - src
         } else {
             len
         };
+
+        let copy_stamp = self.state_stamp;
         for i in 0..copylen {
-=======
-        let copy_stamp = self.state_stamp;
-        for i in 0..len {
->>>>>>> a2dd7754
             let call_data = &self.call_data[&self.call_id];
             let byte = call_data.get(src + i).map(|x| x.clone()).unwrap();
             copy_rows.push(copy::Row {
@@ -409,19 +406,11 @@
                 src_type: copy::Type::Calldata,
                 src_id: self.call_id.into(),
                 src_pointer: src.into(),
-<<<<<<< HEAD
-                src_stamp: Some(self.state_stamp.into()),
-                dst_type: copy::Type::Memory,
-                dst_id: self.call_id.into(),
-                dst_pointer: dst.into(),
-                dst_stamp: self.state_stamp.into(),
-=======
                 src_stamp: Some(copy_stamp.into()),
                 dst_type: copy::Type::Memory,
                 dst_id: self.call_id.into(),
                 dst_pointer: dst.into(),
                 dst_stamp: copy_stamp.into(),
->>>>>>> a2dd7754
                 cnt: i.into(),
                 len: copylen.into(),
             });
