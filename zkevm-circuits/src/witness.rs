--- conflicted
+++ resolved
@@ -27,12 +27,10 @@
 use eth_types::geth_types::GethData;
 use eth_types::{Bytecode, Field, GethExecStep, Hash, U256};
 use gadgets::dynamic_selector::get_dynamic_selector_assignments;
-use gadgets::simple_seletor::simple_selector_assign;
 use halo2_proofs::halo2curves::bn256::Fr;
 use serde::Serialize;
 use std::collections::HashMap;
 use std::io::Write;
-use gadgets::simple_seletor::simple_selector_assign;
 
 #[derive(Debug, Default, Clone)]
 pub struct Witness {
@@ -1057,7 +1055,7 @@
     }
 
     // core_row_1.vers_26 ~ vers31
-    pub fn get_public_log_bytes_row(&self, opcode_id: OpcodeId) -> public::Row {
+    pub fn get_public_log_row(&self, opcode_id: OpcodeId) -> public::Row {
         let log_tag = match opcode_id {
             OpcodeId::LOG0 => public::LogTag::AddrWith0Topic,
             OpcodeId::LOG1 => public::LogTag::AddrWith1Topic,
@@ -1080,6 +1078,36 @@
             value_3: Some(U256::from(value_lo)),
             comments: Default::default(),
         };
+        public_row
+    }
+
+    pub fn get_public_log_topic_row(
+        &self,
+        opcode_id: OpcodeId,
+        topic_hash_hi: Option<U256>,
+        topic_hash_lo: Option<U256>,
+    ) -> public::Row {
+        let topic_log_tag = opcode_id.as_u8() - (OpcodeId::LOG0).as_u8() - (self.log_left as u8)
+            + (public::LogTag::Topic0 as u8);
+
+        let mut comments = HashMap::new();
+        comments.insert(format!("vers_{}", 26), format!("tag={}", "TxLog"));
+        comments.insert(format!("vers_{}", 27), format!("tx_idx"));
+        comments.insert(format!("vers_{}", 28), format!("log_index"));
+        comments.insert(format!("vers_{}", 29), format!("topic_log_tag"));
+        comments.insert(format!("vers_{}", 30), format!("topic_hash[..16]"));
+        comments.insert(format!("vers_{}", 31), format!("topic_hash[16..]"));
+
+        let public_row = public::Row {
+            tag: public::Tag::TxLog,
+            tx_idx_or_number_diff: Some(U256::from(self.tx_idx as u64)),
+            value_0: Some(U256::from(self.log_stamp)),
+            value_1: Some(U256::from(topic_log_tag as u64)),
+            value_2: topic_hash_hi, // topic_hash[..16]
+            value_3: topic_hash_lo, // topic_hash[16..]
+            comments,
+        };
+
         public_row
     }
 
@@ -1409,7 +1437,6 @@
         self.comments.extend(comments);
     }
 
-<<<<<<< HEAD
     pub fn insert_copy_lookup(&mut self, copy: &copy::Row, padding_copy: Option<&copy::Row>) {
         //
         assert_eq!(self.cnt, 2.into());
@@ -1491,8 +1518,28 @@
         }
     }
 
-=======
->>>>>>> 49ab562d
+    pub fn insert_log_left_selector(&mut self, log_left: usize) {
+        assert_eq!(self.cnt, 1.into());
+        simple_selector_assign(
+            [
+                &mut self.vers_12, // LOG_LEFT_0
+                &mut self.vers_11, // LOG_LEFT_1
+                &mut self.vers_10, // LOG_LEFT_2
+                &mut self.vers_9,  // LOG_LEFT_3
+                &mut self.vers_8,  // LOG_LEFT_4
+            ],
+            log_left, // if log_left is X, then the location for LOG_LEFT_X is assigned by 1
+            |cell, value| assign_or_panic!(*cell, value.into()),
+        );
+        self.comments.extend([
+            ("vers_8".into(), "LOG_LEFT_4 Selector (0/1)".into()),
+            ("vers_9".into(), "LOG_LEFT_3 Selector (0/1)".into()),
+            ("vers_10".into(), "LOG_LEFT_2 Selector (0/1)".into()),
+            ("vers_11".into(), "LOG_LEFT_1 Selector (0/1)".into()),
+            ("vers_12".into(), "LOG_LEFT_0 Selector (0/1)".into()),
+        ]);
+    }
+
     pub fn insert_log_left_selector(&mut self, log_left: usize) {
         assert_eq!(self.cnt, 1.into());
         simple_selector_assign(
