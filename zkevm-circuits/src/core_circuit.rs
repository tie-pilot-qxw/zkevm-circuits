use crate::constant::NUM_VERS;
use crate::execution::{ExecutionConfig, ExecutionGadgets, ExecutionState};
use crate::table::{BytecodeTable, LookupEntry, StateTable};
use crate::util::assign_advice_or_fixed;
use crate::util::{convert_u256_to_64_bytes, SubCircuit, SubCircuitConfig};
use crate::witness::core::Row;
use crate::witness::Witness;
use eth_types::{Field, U256};
use gadgets::dynamic_selector::{DynamicSelectorChip, DynamicSelectorConfig};
use gadgets::is_zero::IsZeroInstruction;
use gadgets::is_zero_with_rotation::{IsZeroWithRotationChip, IsZeroWithRotationConfig};
use gadgets::util::Expr;
use halo2_proofs::circuit::{Layouter, Region, Value};
use halo2_proofs::plonk::{Advice, Column, ConstraintSystem, Error, Selector};
use halo2_proofs::poly::Rotation;
use std::marker::PhantomData;
use strum::EnumCount;

#[derive(Clone)]
pub struct CoreCircuitConfig<F: Field, const NUM_STATE_HI_COL: usize, const NUM_STATE_LO_COL: usize>
{
    pub q_enable: Selector,
    /// Transaction index, the index inside the block, repeated for rows in one execution state
    pub tx_idx: Column<Advice>,
    /// Call id, unique for each call, repeated for rows in one execution state
    pub call_id: Column<Advice>,
    /// Contract code address, repeated for rows in one execution state
    pub code_addr: Column<Advice>,
    /// Program counter, repeated for rows in one execution state
    pub pc: Column<Advice>,
    /// The opcode, repeated for rows in one execution state
    pub opcode: Column<Advice>,
    /// Row counter, decremented for rows in one execution state
    pub cnt: Column<Advice>,
    /// Versatile columns that serve multiple purposes
    pub vers: [Column<Advice>; NUM_VERS],
    /// IsZero chip for column cnt
    pub cnt_is_zero: IsZeroWithRotationConfig<F>,
    /// Dynamic selector for execution state
    pub execution_state_selector:
        DynamicSelectorConfig<F, { ExecutionState::COUNT }, NUM_STATE_HI_COL, NUM_STATE_LO_COL>,
    /// Execution gadgets to constraint execution states
    execution_gadgets: ExecutionGadgets<F, NUM_STATE_HI_COL, NUM_STATE_LO_COL>,
    // Tables used for lookup
    bytecode_table: BytecodeTable<F>,
    state_table: StateTable,
}

pub struct CoreCircuitConfigArgs<F> {
    pub bytecode_table: BytecodeTable<F>,
    pub state_table: StateTable,
}

impl<F: Field, const NUM_STATE_HI_COL: usize, const NUM_STATE_LO_COL: usize> SubCircuitConfig<F>
    for CoreCircuitConfig<F, NUM_STATE_HI_COL, NUM_STATE_LO_COL>
{
    type ConfigArgs = CoreCircuitConfigArgs<F>;

    fn new(
        meta: &mut ConstraintSystem<F>,
        Self::ConfigArgs {
            bytecode_table,
            state_table,
        }: Self::ConfigArgs,
    ) -> Self {
        let q_enable = meta.complex_selector();
        let tx_idx = meta.advice_column();
        let call_id = meta.advice_column();
        let code_addr = meta.advice_column();
        let pc = meta.advice_column();
        let opcode = meta.advice_column();
        let cnt = meta.advice_column();

        let vers: [Column<Advice>; NUM_VERS] = std::array::from_fn(|_| meta.advice_column());

        let cnt_is_zero =
            IsZeroWithRotationChip::configure(meta, |meta| meta.query_selector(q_enable), cnt);

        let execution_state_selector = DynamicSelectorChip::configure(
            meta,
            |meta| {
                let q_enable = meta.query_selector(q_enable);
                let ans = cnt_is_zero.expr_at(meta, Rotation::cur());
                q_enable * ans
            },
            vers[0..NUM_STATE_HI_COL].try_into().unwrap(),
            vers[NUM_STATE_HI_COL..NUM_STATE_HI_COL + NUM_STATE_LO_COL]
                .try_into()
                .unwrap(),
        );

        let execution_config = ExecutionConfig {
            q_enable,
            tx_idx,
            call_id,
            code_addr,
            pc,
            opcode,
            cnt,
            vers,
            cnt_is_zero,
            execution_state_selector,
            bytecode_table,
            state_table,
        };
        // all execution gadgets are created here
        let execution_gadgets = ExecutionGadgets::configure(meta, execution_config);
        let config = Self {
            q_enable,
            tx_idx,
            call_id,
            code_addr,
            pc,
            opcode,
            cnt,
            vers,
            cnt_is_zero,
            execution_state_selector,
            execution_gadgets,
            bytecode_table,
            state_table,
        };

        meta.create_gate("CORE_cnt_decrement_unless_0", |meta| {
            let q_enable = meta.query_selector(config.q_enable);
            let cnt = meta.query_advice(config.cnt, Rotation::cur());
            let cnt_prev = meta.query_advice(config.cnt, Rotation::prev());
            let cnt_is_zero_prev = config.cnt_is_zero.expr_at(meta, Rotation::prev());
            vec![q_enable * (1.expr() - cnt_is_zero_prev) * (cnt_prev - cnt - 1.expr())]
        });

        meta.create_gate("CORE_same_value_in_one_state", |meta| {
            let q_enable = meta.query_selector(config.q_enable);
            let pc = meta.query_advice(config.pc, Rotation::cur());
            let pc_prev = meta.query_advice(config.pc, Rotation::prev());
            let opcode = meta.query_advice(config.opcode, Rotation::cur());
            let opcode_prev = meta.query_advice(config.opcode, Rotation::prev());
            let tx_idx = meta.query_advice(config.tx_idx, Rotation::cur());
            let tx_idx_prev = meta.query_advice(config.tx_idx, Rotation::prev());
            let call_id = meta.query_advice(config.call_id, Rotation::cur());
            let call_id_prev = meta.query_advice(config.call_id, Rotation::prev());
            let code_addr = meta.query_advice(config.code_addr, Rotation::cur());
            let code_addr_prev = meta.query_advice(config.code_addr, Rotation::prev());
            let cnt_is_zero_prev = config.cnt_is_zero.expr_at(meta, Rotation::prev());
            vec![
                (
                    "pc",
                    q_enable.clone() * (1.expr() - cnt_is_zero_prev.clone()) * (pc_prev - pc),
                ),
                (
                    "opcode",
                    q_enable.clone()
                        * (1.expr() - cnt_is_zero_prev.clone())
                        * (opcode_prev - opcode),
                ),
                (
                    "tx_idx",
                    q_enable.clone()
                        * (1.expr() - cnt_is_zero_prev.clone())
                        * (tx_idx_prev - tx_idx),
                ),
                (
                    "call_id",
                    q_enable.clone()
                        * (1.expr() - cnt_is_zero_prev.clone())
                        * (call_id_prev - call_id),
                ),
                (
                    "code_addr",
                    q_enable * (1.expr() - cnt_is_zero_prev) * (code_addr_prev - code_addr),
                ),
            ]
        });

        meta.lookup_any("CORE_bytecode", |meta| {
            let entry = LookupEntry::Bytecode {
                addr: meta.query_advice(config.code_addr, Rotation::cur()),
                pc: meta.query_advice(config.pc, Rotation::cur()),
                opcode: meta.query_advice(config.opcode, Rotation::cur()),
            };
            let lookup_vec = config.bytecode_table.get_lookup_vector(meta, entry);
            lookup_vec
                .into_iter()
                .map(|(left, right)| {
                    let q_enable = meta.query_selector(config.q_enable);
                    (q_enable * left, right)
                })
                .collect()
        });
        config
    }
}

impl<F: Field, const NUM_STATE_HI_COL: usize, const NUM_STATE_LO_COL: usize>
    CoreCircuitConfig<F, NUM_STATE_HI_COL, NUM_STATE_LO_COL>
{
    #[rustfmt::skip]
    fn assign_row(
        &self,
        region: &mut Region<'_, F>,
        offset: usize,
        row: &Row,
    ) -> Result<(), Error> {
        let cnt_is_zero: IsZeroWithRotationChip<F> = IsZeroWithRotationChip::construct(self.cnt_is_zero);
        assign_advice_or_fixed(region, offset, &row.tx_idx, self.tx_idx)?;
        assign_advice_or_fixed(region, offset, &row.call_id, self.call_id)?;
        assign_advice_or_fixed(region, offset, &row.code_addr, self.code_addr)?;
        assign_advice_or_fixed(region, offset, &row.pc, self.pc)?;
        assign_advice_or_fixed(region, offset, &row.opcode.as_u8().into(), self.opcode)?;
        assign_advice_or_fixed(region, offset, &row.cnt, self.cnt)?;
        for (i, value) in [
            &row.vers_0, &row.vers_1, &row.vers_2, &row.vers_3, &row.vers_4,
            &row.vers_5, &row.vers_6, &row.vers_7, &row.vers_8, &row.vers_9,
            &row.vers_10, &row.vers_11, &row.vers_12, &row.vers_13, &row.vers_14,
            &row.vers_15, &row.vers_16, &row.vers_17, &row.vers_18, &row.vers_19,
            &row.vers_20, &row.vers_21, &row.vers_22, &row.vers_23, &row.vers_24,
            &row.vers_25, &row.vers_26, &row.vers_27, &row.vers_28, &row.vers_29,
            &row.vers_30, &row.vers_31,
        ].into_iter().enumerate() {
            assign_advice_or_fixed(region, offset, &value.unwrap_or_default(), self.vers[i])?;
        }
        cnt_is_zero.assign(
            region,
            offset,
            Value::known(F::from_uniform_bytes(&convert_u256_to_64_bytes(
                &row.cnt,
            ))),
        )?;
        Ok(())
    }

    // assign a padding row whose state selector is the first `ExecutionState`
    // and auxiliary columns are kept from the last row
    #[rustfmt::skip]
    fn assign_padding_row(
        &self,
        region: &mut Region<'_, F>,
        offset: usize,
        last_row: &Row,
    ) -> Result<(), Error> {
        let cnt_is_zero: IsZeroWithRotationChip<F> =
            IsZeroWithRotationChip::construct(self.cnt_is_zero);
        assign_advice_or_fixed(region, offset, &U256::zero(), self.tx_idx)?;
        assign_advice_or_fixed(region, offset, &U256::zero(), self.call_id)?;
        assign_advice_or_fixed(region, offset, &U256::zero(), self.code_addr)?;
        assign_advice_or_fixed(region, offset, &U256::zero(), self.pc)?;
        assign_advice_or_fixed(region, offset, &U256::zero(), self.opcode)?;
        assign_advice_or_fixed(region, offset, &U256::zero(), self.cnt)?;
        // assign execution selector state, the first state
        for i in 0..NUM_STATE_HI_COL + NUM_STATE_LO_COL {
            assign_advice_or_fixed(
                region,
                offset,
                &{
                    if i == 0 || i == NUM_STATE_HI_COL { U256::one() } else { U256::zero() }
                },
                self.vers[i],
            )?;
        }
        // assign auxiliary, values are kept from the last row
        for (i, value) in (NUM_STATE_HI_COL + NUM_STATE_LO_COL..NUM_VERS).zip(
            [&last_row.vers_20, &last_row.vers_21, &last_row.vers_22, &last_row.vers_23, &last_row.vers_24,
                &last_row.vers_25, &last_row.vers_26, &last_row.vers_27, &last_row.vers_28, &last_row.vers_29,
                &last_row.vers_30, &last_row.vers_31]) {
            assign_advice_or_fixed(
                region,
                offset,
                &value.unwrap_or_default(),
                self.vers[i],
            )?;
        }
        cnt_is_zero.assign(region, offset, Value::known(F::ZERO))?;
        Ok(())
    }

    /// assign values from witness in a region
    pub fn assign_with_region(
        &self,
        region: &mut Region<'_, F>,
        witness: &Witness,
        num_row_incl_padding: usize,
    ) -> Result<(), Error> {
        for (offset, row) in witness.core.iter().enumerate() {
            self.assign_row(region, offset, row)?;
        }
        let last_row = witness
            .core
            .last()
            .expect("core witness must have last row");
        // pad the rest rows
        for offset in witness.core.len()..num_row_incl_padding {
            self.assign_padding_row(region, offset, last_row)?;
        }
        Ok(())
    }

    pub fn annotate_circuit_in_region(&self, region: &mut Region<F>) {
        region.name_column(|| "CORE_tx_idx", self.tx_idx);
        region.name_column(|| "CORE_call_id", self.call_id);
        region.name_column(|| "CORE_code_addr", self.code_addr);
        region.name_column(|| "CORE_pc", self.pc);
        region.name_column(|| "CORE_opcode", self.opcode);
        region.name_column(|| "CORE_cnt", self.cnt);
        for i in 0..NUM_VERS {
            region.name_column(|| format!("CORE_vers_{}", i), self.vers[i]);
        }
        self.cnt_is_zero
            .annotate_columns_in_region(region, "CORE_cnt_is_zero");
    }
}

#[derive(Clone, Default, Debug)]
pub struct CoreCircuit<
    F: Field,
    const MAX_NUM_ROW: usize,
    const NUM_STATE_HI_COL: usize,
    const NUM_STATE_LO_COL: usize,
> {
    witness: Witness,
    _marker: PhantomData<F>,
}

impl<
        F: Field,
        const MAX_NUM_ROW: usize,
        const NUM_STATE_HI_COL: usize,
        const NUM_STATE_LO_COL: usize,
    > SubCircuit<F> for CoreCircuit<F, MAX_NUM_ROW, NUM_STATE_HI_COL, NUM_STATE_LO_COL>
{
    type Config = CoreCircuitConfig<F, NUM_STATE_HI_COL, NUM_STATE_LO_COL>;
    type Cells = ();

    fn new_from_witness(witness: &Witness) -> Self {
        CoreCircuit {
            witness: witness.clone(),
            _marker: PhantomData,
        }
    }

    fn synthesize_sub(
        &self,
        config: &Self::Config,
        layouter: &mut impl Layouter<F>,
    ) -> Result<(), Error> {
        let (num_padding_begin, num_padding_end) = Self::unusable_rows();
        layouter.assign_region(
            || "core circuit",
            |mut region| {
                config.annotate_circuit_in_region(&mut region);
                config.assign_with_region(&mut region, &self.witness, MAX_NUM_ROW)?;
                // sub circuit need to enable selector
                for offset in num_padding_begin..MAX_NUM_ROW - num_padding_end {
                    config.q_enable.enable(&mut region, offset)?;
                }
                Ok(())
            },
        )
    }

    fn unusable_rows() -> (usize, usize) {
        ExecutionGadgets::<F, NUM_STATE_HI_COL, NUM_STATE_LO_COL>::unusable_rows()
        //todo add other values
    }

    fn num_rows(witness: &Witness) -> usize {
        // bytecode witness length plus must-have padding in the end
        Self::unusable_rows().1 + witness.core.len()
    }
}

#[cfg(test)]
mod test {
    use super::*;
    use crate::bytecode_circuit::{
        BytecodeCircuit, BytecodeCircuitConfig, BytecodeCircuitConfigArgs,
    };
    use crate::constant::{MAX_CODESIZE, MAX_NUM_ROW, NUM_STATE_HI_COL, NUM_STATE_LO_COL};
    use crate::core_circuit::CoreCircuit;
    use crate::state_circuit::{StateCircuit, StateCircuitConfig, StateCircuitConfigArgs};
    use crate::table::FixedTable;
    use crate::util::{geth_data_test, log2_ceil};
    use crate::witness::Witness;
    use eth_types::bytecode;
    use halo2_proofs::circuit::SimpleFloorPlanner;
    use halo2_proofs::dev::MockProver;
    use halo2_proofs::halo2curves::bn256::Fr as Fp;
    use halo2_proofs::plonk::Circuit;

    #[derive(Clone)]
    pub struct CoreTestCircuitConfig<F: Field> {
        pub core_circuit: CoreCircuitConfig<F, NUM_STATE_HI_COL, NUM_STATE_LO_COL>,
        pub bytecode_table: BytecodeTable<F>,
        pub state_table: StateTable,
    }
    #[derive(Clone, Default, Debug)]
    pub struct CoreTestCircuit<F: Field> {
        core_circuit: CoreCircuit<F, MAX_NUM_ROW, NUM_STATE_HI_COL, NUM_STATE_LO_COL>,
        witness: Witness,
    }

    impl<F: Field> Circuit<F> for CoreTestCircuit<F> {
        type Config = CoreTestCircuitConfig<F>;
        type FloorPlanner = SimpleFloorPlanner;
        fn without_witnesses(&self) -> Self {
            Self::default()
        }
        fn configure(meta: &mut ConstraintSystem<F>) -> Self::Config {
            let q_enable_bytecode = meta.complex_selector();
            let bytecode_table = BytecodeTable::construct(meta, q_enable_bytecode);
            let q_enable_state = meta.complex_selector();
            let state_table = StateTable::construct(meta, q_enable_state);
            let core_circuit = CoreCircuitConfig::new(
                meta,
                CoreCircuitConfigArgs {
                    bytecode_table,
                    state_table,
                },
            );
            Self::Config {
                core_circuit,
                bytecode_table,
                state_table,
            }

            // let q_enable_bytecode = meta.complex_selector();
            // let bytecode_table = BytecodeTable::construct(meta, q_enable_bytecode);
            // let q_enable_state = meta.complex_selector();
            // let state_table = StateTable::construct(meta, q_enable_state);
            // let core_circuit = CoreCircuitConfig::new(
            //     meta,
            //     CoreCircuitConfigArgs {
            //         bytecode_table,
            //         state_table,
            //     },
            // )
        }

        fn synthesize(
            &self,
            config: Self::Config,
            mut layouter: impl Layouter<F>,
        ) -> Result<(), Error> {
            self.core_circuit
                .synthesize_sub(&config.core_circuit, &mut layouter)?;
            // assign bytecode table, but do not enable selector, since we are not testing it here
            layouter.assign_region(
                || "test, bytecode circuit",
                |mut region| {
                    config
                        .bytecode_table
                        .assign_with_region(&mut region, &self.witness)
                },
            )?;
            // assign state table, but do not enable selector, since we are not testing it here
            layouter.assign_region(
                || "test, state circuit",
                |mut region| {
                    config
                        .state_table
                        .assign_with_region(&mut region, &self.witness)
                },
            )?;
            Ok(())
        }
    }

    impl<F: Field> CoreTestCircuit<F> {
        pub fn new(witness: Witness) -> Self {
            Self {
                core_circuit: CoreCircuit::new_from_witness(&witness),
                witness: witness.clone(),
            }
        }
    }

    fn test_simple_core_circuit(witness: Witness) -> MockProver<Fp> {
        let k = log2_ceil(MAX_NUM_ROW);
        let circuit = CoreTestCircuit::<Fp>::new(witness);
        let prover = MockProver::<Fp>::run(k, &circuit, vec![]).unwrap();
        prover
    }

    #[test]
    fn test_core_parser() {
<<<<<<< HEAD
        let code = bytecode! {
            PUSH1(1)
            PUSH1(2)
            ADD
            STOP
        };
        let machine_code = code.to_vec();
        let trace = trace_parser::trace_program(&machine_code);
        let witness: Witness = Witness::new(&geth_data_test(
            trace,
            &machine_code,
            &[],
            false,
            Default::default(),
        ));
=======
        let machine_code = trace_parser::assemble_file("test_data/1.txt");
        let trace = trace_parser::trace_program(&machine_code, &[]);
        let witness: Witness = Witness::new(&geth_data_test(trace, &machine_code, &[], false));
>>>>>>> a05ab947
        let prover = test_simple_core_circuit(witness);
        prover.assert_satisfied_par();
    }
}<|MERGE_RESOLUTION|>--- conflicted
+++ resolved
@@ -482,27 +482,9 @@
 
     #[test]
     fn test_core_parser() {
-<<<<<<< HEAD
-        let code = bytecode! {
-            PUSH1(1)
-            PUSH1(2)
-            ADD
-            STOP
-        };
-        let machine_code = code.to_vec();
+        let machine_code = trace_parser::assemble_file("test_data/1.txt");
         let trace = trace_parser::trace_program(&machine_code);
-        let witness: Witness = Witness::new(&geth_data_test(
-            trace,
-            &machine_code,
-            &[],
-            false,
-            Default::default(),
-        ));
-=======
-        let machine_code = trace_parser::assemble_file("test_data/1.txt");
-        let trace = trace_parser::trace_program(&machine_code, &[]);
         let witness: Witness = Witness::new(&geth_data_test(trace, &machine_code, &[], false));
->>>>>>> a05ab947
         let prover = test_simple_core_circuit(witness);
         prover.assert_satisfied_par();
     }
