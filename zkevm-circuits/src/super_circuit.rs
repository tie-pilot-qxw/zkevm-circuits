//! Super circuit is a circuit that puts all zkevm circuits together
use crate::bitwise_circuit::{BitwiseCircuit, BitwiseCircuitConfig, BitwiseCircuitConfigArgs};
use crate::bytecode_circuit::{BytecodeCircuit, BytecodeCircuitConfig, BytecodeCircuitConfigArgs};
use crate::copy_circuit::{CopyCircuit, CopyCircuitConfig, CopyCircuitConfigArgs};
use crate::core_circuit::{CoreCircuit, CoreCircuitConfig, CoreCircuitConfigArgs};
use crate::fixed_circuit::{self, FixedCircuit, FixedCircuitConfig, FixedCircuitConfigArgs};
use crate::public_circuit::{PublicCircuit, PublicCircuitConfig, PublicCircuitConfigArgs};
use crate::state_circuit::{StateCircuit, StateCircuitConfig, StateCircuitConfigArgs};
use crate::table::{BytecodeTable, FixedTable, PublicTable, StateTable};
use crate::util::{SubCircuit, SubCircuitConfig};
use crate::witness::Witness;
use eth_types::Field;
use halo2_proofs::circuit::{Layouter, SimpleFloorPlanner};
use halo2_proofs::plonk::{Circuit, ConstraintSystem, Error};

#[derive(Clone)]
pub struct SuperCircuitConfig<
    F: Field,
    const NUM_STATE_HI_COL: usize,
    const NUM_STATE_LO_COL: usize,
> {
    core_circuit: CoreCircuitConfig<F, NUM_STATE_HI_COL, NUM_STATE_LO_COL>,
    bytecode_circuit: BytecodeCircuitConfig<F>,
    state_circuit: StateCircuitConfig<F>,
    public_circuit: PublicCircuitConfig,
    copy_circuit: CopyCircuitConfig<F>,
<<<<<<< HEAD
    fixed_circuit: FixedCircuitConfig<F>,
=======
    bitwise_circuit: BitwiseCircuitConfig<F>,
>>>>>>> 288b5b62
}

impl<F: Field, const NUM_STATE_HI_COL: usize, const NUM_STATE_LO_COL: usize> SubCircuitConfig<F>
    for SuperCircuitConfig<F, NUM_STATE_HI_COL, NUM_STATE_LO_COL>
{
    type ConfigArgs = ();

    fn new(meta: &mut ConstraintSystem<F>, _: Self::ConfigArgs) -> Self {
        let q_enable_bytecode = meta.complex_selector();
        let bytecode_table = BytecodeTable::construct(meta, q_enable_bytecode);
        let (instance_addr, instance_bytecode) =
            BytecodeTable::construct_addr_bytecode_instance_column(meta);
        let q_enable_state = meta.complex_selector();
        let state_table = StateTable::construct(meta, q_enable_state);
        let public_table = PublicTable::construct(meta);
        let fixed_table = FixedTable::construct(meta);
        let core_circuit = CoreCircuitConfig::new(
            meta,
            CoreCircuitConfigArgs {
                bytecode_table,
                state_table,
            },
        );
        let bytecode_circuit = BytecodeCircuitConfig::new(
            meta,
            BytecodeCircuitConfigArgs {
                q_enable: q_enable_bytecode,
                bytecode_table,
                instance_addr,
                instance_bytecode,
            },
        );
        let state_circuit = StateCircuitConfig::new(
            meta,
            StateCircuitConfigArgs {
                q_enable: q_enable_state,
                state_table,
                fixed_table,
            },
        );
        let public_circuit =
            PublicCircuitConfig::new(meta, PublicCircuitConfigArgs { public_table });

        let copy_circuit = CopyCircuitConfig::new(
            meta,
            CopyCircuitConfigArgs {
                bytecode_table,
                state_table,
                public_table,
            },
        );
<<<<<<< HEAD
        let fixed_circuit = FixedCircuitConfig::new(meta, FixedCircuitConfigArgs { fixed_table });
=======
        let bitwise_circuit =
            BitwiseCircuitConfig::new(meta, BitwiseCircuitConfigArgs { fixed_table });
>>>>>>> 288b5b62

        SuperCircuitConfig {
            core_circuit,
            bytecode_circuit,
            state_circuit,
            public_circuit,
            copy_circuit,
<<<<<<< HEAD
            fixed_circuit,
=======
            bitwise_circuit,
>>>>>>> 288b5b62
        }
    }
}

#[derive(Clone, Default, Debug)]
pub struct SuperCircuit<
    F: Field,
    const MAX_NUM_ROW: usize,
    const MAX_CODESIZE: usize,
    const NUM_STATE_HI_COL: usize,
    const NUM_STATE_LO_COL: usize,
> {
    pub core_circuit: CoreCircuit<F, MAX_NUM_ROW, NUM_STATE_HI_COL, NUM_STATE_LO_COL>,
    pub bytecode_circuit: BytecodeCircuit<F, MAX_NUM_ROW, MAX_CODESIZE>,
    pub state_circuit: StateCircuit<F, MAX_NUM_ROW>,
    pub public_circuit: PublicCircuit<F>,
    pub copy_circuit: CopyCircuit<F, MAX_NUM_ROW>,
<<<<<<< HEAD
    pub fixed_circuit: FixedCircuit<F>,
=======
    pub bitwise_circuit: BitwiseCircuit<F, MAX_NUM_ROW>,
>>>>>>> 288b5b62
}

impl<
        F: Field,
        const MAX_NUM_ROW: usize,
        const MAX_CODESIZE: usize,
        const NUM_STATE_HI_COL: usize,
        const NUM_STATE_LO_COL: usize,
    > SubCircuit<F>
    for SuperCircuit<F, MAX_NUM_ROW, MAX_CODESIZE, NUM_STATE_HI_COL, NUM_STATE_LO_COL>
{
    type Config = SuperCircuitConfig<F, NUM_STATE_HI_COL, NUM_STATE_LO_COL>;
    type Cells = ();

    fn new_from_witness(witness: &Witness) -> Self {
        assert!(
            Self::num_rows(witness) <= MAX_NUM_ROW,
            "Witness rows {} > Circuit max rows {}",
            Self::num_rows(witness),
            MAX_NUM_ROW
        );
        let core_circuit = CoreCircuit::new_from_witness(witness);
        let bytecode_circuit = BytecodeCircuit::new_from_witness(witness);
        let state_circuit = StateCircuit::new_from_witness(witness);
        let public_circuit = PublicCircuit::new_from_witness(witness);
        let copy_circuit = CopyCircuit::new_from_witness(witness);
<<<<<<< HEAD
        let fixed_circuit = FixedCircuit::new_from_witness(witness);
=======
        let bitwise_circuit = BitwiseCircuit::new_from_witness(witness);
>>>>>>> 288b5b62
        Self {
            core_circuit,
            bytecode_circuit,
            state_circuit,
            public_circuit,
            copy_circuit,
<<<<<<< HEAD
            fixed_circuit,
=======
            bitwise_circuit,
>>>>>>> 288b5b62
        }
    }

    fn instance(&self) -> Vec<Vec<F>> {
        let mut instance = Vec::new();
        instance.extend(self.core_circuit.instance());
        instance.extend(self.bytecode_circuit.instance());
        instance.extend(self.state_circuit.instance());
        instance.extend(self.public_circuit.instance());
        instance.extend(self.copy_circuit.instance());
<<<<<<< HEAD
        instance.extend(self.fixed_circuit.instance());
=======
        instance.extend(self.bitwise_circuit.instance());
>>>>>>> 288b5b62

        instance
    }

    fn synthesize_sub(
        &self,
        config: &Self::Config,
        layouter: &mut impl Layouter<F>,
    ) -> Result<(), Error> {
        self.core_circuit
            .synthesize_sub(&config.core_circuit, layouter)?;
        self.bytecode_circuit
            .synthesize_sub(&config.bytecode_circuit, layouter)?;
        self.state_circuit
            .synthesize_sub(&config.state_circuit, layouter)?;
        self.public_circuit
            .synthesize_sub(&config.public_circuit, layouter)?;
        self.copy_circuit
            .synthesize_sub(&config.copy_circuit, layouter)?;
<<<<<<< HEAD
        self.fixed_circuit
            .synthesize_sub(&config.fixed_circuit, layouter)?;
=======
        self.bitwise_circuit
            .synthesize_sub(&config.bitwise_circuit, layouter)?;
>>>>>>> 288b5b62
        Ok(())
    }

    fn unusable_rows() -> (usize, usize) {
        let unusable_rows = [
            CoreCircuit::<F, MAX_NUM_ROW, NUM_STATE_HI_COL, NUM_STATE_LO_COL>::unusable_rows(),
            BytecodeCircuit::<F, MAX_NUM_ROW, MAX_CODESIZE>::unusable_rows(),
            StateCircuit::<F, MAX_NUM_ROW>::unusable_rows(),
            PublicCircuit::<F>::unusable_rows(),
            CopyCircuit::<F, MAX_NUM_ROW>::unusable_rows(),
            BitwiseCircuit::<F, MAX_NUM_ROW>::unusable_rows(),
        ];
        let begin = itertools::max(unusable_rows.iter().map(|(begin, _end)| *begin)).unwrap();
        let end = itertools::max(unusable_rows.iter().map(|(_begin, end)| *end)).unwrap();
        (begin, end)
    }

    fn num_rows(witness: &Witness) -> usize {
        let num_rows = [
            CoreCircuit::<F, MAX_NUM_ROW, NUM_STATE_HI_COL, NUM_STATE_LO_COL>::num_rows(witness),
            BytecodeCircuit::<F, MAX_NUM_ROW, MAX_CODESIZE>::num_rows(witness),
            StateCircuit::<F, MAX_NUM_ROW>::num_rows(witness),
            PublicCircuit::<F>::num_rows(witness),
            CopyCircuit::<F, MAX_NUM_ROW>::num_rows(witness),
<<<<<<< HEAD
            FixedCircuit::<F>::num_rows(witness),
=======
            BitwiseCircuit::<F, MAX_NUM_ROW>::num_rows(witness),
>>>>>>> 288b5b62
        ];
        itertools::max(num_rows).unwrap()
    }
}

impl<
        F: Field,
        const MAX_NUM_ROW: usize,
        const MAX_CODESIZE: usize,
        const NUM_STATE_HI_COL: usize,
        const NUM_STATE_LO_COL: usize,
    > Circuit<F>
    for SuperCircuit<F, MAX_NUM_ROW, MAX_CODESIZE, NUM_STATE_HI_COL, NUM_STATE_LO_COL>
{
    type Config = SuperCircuitConfig<F, NUM_STATE_HI_COL, NUM_STATE_LO_COL>;
    type FloorPlanner = SimpleFloorPlanner;

    fn without_witnesses(&self) -> Self {
        Self::default()
    }

    fn configure(meta: &mut ConstraintSystem<F>) -> Self::Config {
        Self::Config::new(meta, ())
    }

    fn synthesize(
        &self,
        config: Self::Config,
        mut layouter: impl Layouter<F>,
    ) -> Result<(), Error> {
        self.synthesize_sub(&config, &mut layouter)?;
        Ok(())
    }
}

#[cfg(test)]
mod tests {
    use super::*;
    use crate::constant::{MAX_CODESIZE, MAX_NUM_ROW, NUM_STATE_HI_COL, NUM_STATE_LO_COL};
    use crate::util::{geth_data_test, log2_ceil};
    use halo2_proofs::dev::{CircuitCost, CircuitGates, MockProver};
    use halo2_proofs::halo2curves::bn256::{Fr, G1};

    #[cfg(feature = "plot")]
    use plotters::prelude::*;

    fn test_super_circuit(
        witness: Witness,
    ) -> (
        u32,
        SuperCircuit<Fr, MAX_NUM_ROW, MAX_CODESIZE, NUM_STATE_HI_COL, NUM_STATE_LO_COL>,
        MockProver<Fr>,
    ) {
        let k = log2_ceil(SuperCircuit::<
            Fr,
            MAX_NUM_ROW,
            MAX_CODESIZE,
            NUM_STATE_HI_COL,
            NUM_STATE_LO_COL,
        >::num_rows(&witness));
        let circuit = SuperCircuit::new_from_witness(&witness);
        let instance = circuit.instance();
        let prover = MockProver::<Fr>::run(k, &circuit, instance).unwrap();
        (k, circuit, prover)
    }

    #[test]
    fn test_from_test_data() {
        let machine_code = trace_parser::assemble_file("test_data/1.txt");
        let trace = trace_parser::trace_program(&machine_code);
        let witness = Witness::new(&geth_data_test(
            trace,
            &machine_code,
            &[],
            false,
            Default::default(),
        ));
        let (k, circuit, prover) = test_super_circuit(witness);
        prover.assert_satisfied_par();
    }

    #[test]
    #[ignore]
    #[cfg(feature = "plot")]
    fn test_draw() {
        let machine_code = trace_parser::assemble_file("test_data/1.txt");
        let trace = trace_parser::trace_program(&machine_code);
        let witness = Witness::new(&geth_data_test(trace, &machine_code, &[], false));

        let (k, circuit, prover) = test_super_circuit(witness);
        // draw picture
        let root = BitMapBackend::new("layout_100x340.png", (1600, 900)).into_drawing_area();
        root.fill(&WHITE).unwrap();
        let root = root
            .titled("Example Circuit Layout", ("sans-serif", 60))
            .unwrap();

        halo2_proofs::dev::CircuitLayout::default()
            .view_width(0..340)
            .view_height(0..100)
            // You can hide labels, which can be useful with smaller areas.
            .show_labels(true)
            // Render the circuit onto your area!
            // The first argument is the size parameter for the circuit.
            .render(k, &circuit, &root)
            .unwrap();
    }

    #[test]
    #[ignore]
    fn print_circuit_metrics() {
        // gates
        println!(
            "{} gates {}",
            vec!["#"; 20].join(""),
            vec!["#"; 20].join("")
        );
        let gates = CircuitGates::collect::<
            Fr,
            SuperCircuit<Fr, MAX_NUM_ROW, MAX_CODESIZE, NUM_STATE_HI_COL, NUM_STATE_LO_COL>,
        >();
        let str = gates.queries_to_csv();
        for line in str.lines() {
            let last_csv = line.rsplitn(2, ',').next().unwrap();
            println!("{}", last_csv);
        }

        println!(
            "{} costs {}",
            vec!["#"; 20].join(""),
            vec!["#"; 20].join("")
        );
        let machine_code = trace_parser::assemble_file("test_data/1.txt");
        let trace = trace_parser::trace_program(&machine_code);
        let witness = Witness::new(&geth_data_test(
            trace,
            &machine_code,
            &[],
            false,
            Default::default(),
        ));

        let (k, circuit, prover) = test_super_circuit(witness);
        let circuit_cost: CircuitCost<
            G1,
            SuperCircuit<Fr, MAX_NUM_ROW, MAX_CODESIZE, NUM_STATE_HI_COL, NUM_STATE_LO_COL>,
        > = CircuitCost::measure(k as usize, &circuit);
        // let proof_size: usize = circuit_cost.proof_size(1).into();
        println!("Proof cost {:#?}", circuit_cost);

        println!(
            "{} lookups {}",
            vec!["#"; 20].join(""),
            vec!["#"; 20].join("")
        );
        let mut cs = ConstraintSystem::default();
        let _config = SuperCircuit::<
            Fr,
            MAX_NUM_ROW,
            MAX_CODESIZE,
            NUM_STATE_HI_COL,
            NUM_STATE_LO_COL,
        >::configure(&mut cs);
        for lookup in cs.lookups() {
            println!("{}: {:?}", lookup, lookup);
        }
    }
}<|MERGE_RESOLUTION|>--- conflicted
+++ resolved
@@ -24,11 +24,8 @@
     state_circuit: StateCircuitConfig<F>,
     public_circuit: PublicCircuitConfig,
     copy_circuit: CopyCircuitConfig<F>,
-<<<<<<< HEAD
     fixed_circuit: FixedCircuitConfig<F>,
-=======
     bitwise_circuit: BitwiseCircuitConfig<F>,
->>>>>>> 288b5b62
 }
 
 impl<F: Field, const NUM_STATE_HI_COL: usize, const NUM_STATE_LO_COL: usize> SubCircuitConfig<F>
@@ -80,12 +77,9 @@
                 public_table,
             },
         );
-<<<<<<< HEAD
         let fixed_circuit = FixedCircuitConfig::new(meta, FixedCircuitConfigArgs { fixed_table });
-=======
         let bitwise_circuit =
             BitwiseCircuitConfig::new(meta, BitwiseCircuitConfigArgs { fixed_table });
->>>>>>> 288b5b62
 
         SuperCircuitConfig {
             core_circuit,
@@ -93,11 +87,8 @@
             state_circuit,
             public_circuit,
             copy_circuit,
-<<<<<<< HEAD
             fixed_circuit,
-=======
             bitwise_circuit,
->>>>>>> 288b5b62
         }
     }
 }
@@ -115,11 +106,8 @@
     pub state_circuit: StateCircuit<F, MAX_NUM_ROW>,
     pub public_circuit: PublicCircuit<F>,
     pub copy_circuit: CopyCircuit<F, MAX_NUM_ROW>,
-<<<<<<< HEAD
     pub fixed_circuit: FixedCircuit<F>,
-=======
     pub bitwise_circuit: BitwiseCircuit<F, MAX_NUM_ROW>,
->>>>>>> 288b5b62
 }
 
 impl<
@@ -146,22 +134,16 @@
         let state_circuit = StateCircuit::new_from_witness(witness);
         let public_circuit = PublicCircuit::new_from_witness(witness);
         let copy_circuit = CopyCircuit::new_from_witness(witness);
-<<<<<<< HEAD
         let fixed_circuit = FixedCircuit::new_from_witness(witness);
-=======
         let bitwise_circuit = BitwiseCircuit::new_from_witness(witness);
->>>>>>> 288b5b62
         Self {
             core_circuit,
             bytecode_circuit,
             state_circuit,
             public_circuit,
             copy_circuit,
-<<<<<<< HEAD
             fixed_circuit,
-=======
             bitwise_circuit,
->>>>>>> 288b5b62
         }
     }
 
@@ -172,11 +154,8 @@
         instance.extend(self.state_circuit.instance());
         instance.extend(self.public_circuit.instance());
         instance.extend(self.copy_circuit.instance());
-<<<<<<< HEAD
         instance.extend(self.fixed_circuit.instance());
-=======
         instance.extend(self.bitwise_circuit.instance());
->>>>>>> 288b5b62
 
         instance
     }
@@ -196,13 +175,10 @@
             .synthesize_sub(&config.public_circuit, layouter)?;
         self.copy_circuit
             .synthesize_sub(&config.copy_circuit, layouter)?;
-<<<<<<< HEAD
         self.fixed_circuit
             .synthesize_sub(&config.fixed_circuit, layouter)?;
-=======
         self.bitwise_circuit
             .synthesize_sub(&config.bitwise_circuit, layouter)?;
->>>>>>> 288b5b62
         Ok(())
     }
 
@@ -227,11 +203,8 @@
             StateCircuit::<F, MAX_NUM_ROW>::num_rows(witness),
             PublicCircuit::<F>::num_rows(witness),
             CopyCircuit::<F, MAX_NUM_ROW>::num_rows(witness),
-<<<<<<< HEAD
             FixedCircuit::<F>::num_rows(witness),
-=======
             BitwiseCircuit::<F, MAX_NUM_ROW>::num_rows(witness),
->>>>>>> 288b5b62
         ];
         itertools::max(num_rows).unwrap()
     }
