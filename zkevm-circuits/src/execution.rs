pub mod add;
pub mod addmod;
pub mod and_or_xor;
pub mod begin_tx_1;
pub mod begin_tx_2;
pub mod byte;
pub mod call_context;
pub mod calldatacopy;
pub mod calldataload;
pub mod codecopy;
pub mod div_mod;
pub mod dup;
pub mod end_block;
pub mod end_padding;
pub mod eq;
pub mod exp;
pub mod extcodecopy;
pub mod gt;
pub mod iszero;
pub mod jump;
pub mod jumpdest;
pub mod jumpi;
pub mod keccak;
pub mod log_bytes;
pub mod log_topic;
pub mod lt;
pub mod memory;
pub mod mul;
pub mod mulmod;
pub mod not;
pub mod pop;
pub mod public_context;
pub mod push;
pub mod return_revert;
pub mod returndatacopy;
pub mod returndatasize;
pub mod selfbalance;
pub mod sgt;
pub mod shr;
pub mod signextend;
pub mod slt;
pub mod stop;
pub mod storage;
pub mod sub;
pub mod swap;
pub mod tx_context;

use crate::table::{extract_lookup_expression, BytecodeTable, LookupEntry, StateTable};
use crate::witness::state::CallContextTag;
use crate::witness::WitnessExecHelper;
use crate::witness::{copy, state, Witness};
use eth_types::evm_types::OpcodeId;
use eth_types::Field;
use eth_types::GethExecStep;
use gadgets::dynamic_selector::DynamicSelectorConfig;
use gadgets::is_zero_with_rotation::IsZeroWithRotationConfig;
use gadgets::simple_seletor::SimpleSelector;
use gadgets::util::{pow_of_two, Expr};
use halo2_proofs::plonk::{Advice, Column, ConstraintSystem, Expression, Selector, VirtualCells};
use halo2_proofs::poly::Rotation;
use serde::Serialize;
use strum::EnumCount;
use strum_macros::EnumCount as EnumCountMacro;

/// Get all execution gadgets by using this
macro_rules! get_every_execution_gadgets {
    () => {{
        vec![
            crate::execution::add::new(),
            crate::execution::push::new(),
            crate::execution::stop::new(),
            crate::execution::end_block::new(),
            crate::execution::iszero::new(),
            crate::execution::and_or_xor::new(),
            crate::execution::not::new(),
            crate::execution::jump::new(),
            crate::execution::jumpi::new(),
            crate::execution::jumpdest::new(),
            crate::execution::public_context::new(),
            crate::execution::tx_context::new(),
            crate::execution::memory::new(),
            crate::execution::storage::new(),
            crate::execution::call_context::new(),
            crate::execution::calldataload::new(),
            crate::execution::calldatacopy::new(),
            crate::execution::eq::new(),
            crate::execution::lt::new(),
            crate::execution::gt::new(),
            crate::execution::slt::new(),
            crate::execution::sgt::new(),
            crate::execution::byte::new(),
            crate::execution::dup::new(),
            crate::execution::mul::new(),
            crate::execution::sub::new(),
            crate::execution::div_mod::new(),
            crate::execution::addmod::new(),
            crate::execution::mulmod::new(),
            crate::execution::keccak::new(),
            crate::execution::pop::new(),
            crate::execution::shr::new(),
            crate::execution::codecopy::new(),
            crate::execution::extcodecopy::new(),
            crate::execution::swap::new(),
            crate::execution::return_revert::new(),
            crate::execution::exp::new(),
            crate::execution::begin_tx_1::new(),
            crate::execution::begin_tx_2::new(),
            crate::execution::selfbalance::new(),
            crate::execution::returndatacopy::new(),
            crate::execution::returndatasize::new(),
            crate::execution::log_bytes::new(),
            crate::execution::signextend::new(),
        ]
    }};
}
use crate::constant::{NUM_STATE_HI_COL, NUM_STATE_LO_COL, NUM_VERS};
use crate::util::ExpressionOutcome;
pub(crate) use get_every_execution_gadgets;

#[derive(Clone)]
pub(crate) struct ExecutionConfig<F, const NUM_STATE_HI_COL: usize, const NUM_STATE_LO_COL: usize> {
    pub(crate) q_enable: Selector,
    // witness column of transaction index
    pub(crate) tx_idx: Column<Advice>,
    // witness column of call id
    pub(crate) call_id: Column<Advice>,
    // witness column of contract address
    pub(crate) code_addr: Column<Advice>,
    // witness column of program counter
    pub(crate) pc: Column<Advice>,
    // witness columns of opcode
    pub(crate) opcode: Column<Advice>,
    // witness column of opcode counter
    pub(crate) cnt: Column<Advice>,
    // witness columns of 32 versatile purposes
    pub(crate) vers: [Column<Advice>; NUM_VERS],
    // IsZero chip for witness column cnt
    pub(crate) cnt_is_zero: IsZeroWithRotationConfig<F>,
    // Selector of execution state
    pub(crate) execution_state_selector:
        DynamicSelectorConfig<F, { ExecutionState::COUNT }, NUM_STATE_HI_COL, NUM_STATE_LO_COL>,
    // Tables used for lookup
    pub(crate) bytecode_table: BytecodeTable<F>,
    pub(crate) state_table: StateTable,
}

// Columns in this struct should be used with Rotation::cur() and condition cnt_is_zero
#[derive(Clone)]
pub(crate) struct Auxiliary {
    /// State stamp (counter) at the end of the execution state
    pub(crate) state_stamp: Column<Advice>,
    /// Stack pointer at the end of the execution state
    pub(crate) stack_pointer: Column<Advice>,
    /// Log stamp (counter) at the end of the execution state
    pub(crate) log_stamp: Column<Advice>,
    /// Gas left at the end of the execution state
    pub(crate) gas_left: Column<Advice>,
    /// Refund at the end of the execution state
    pub(crate) refund: Column<Advice>,
    /// Memory usage in chunk at the end of the execution state
    pub(crate) memory_chunk: Column<Advice>,
    /// Read only indicator (0/1) at the end of the execution state
    pub(crate) read_only: Column<Advice>,
}

/// Delta for `Auxiliary`. That is, we have constraint of `X_cur - X_prev - X_delta = 0`
pub(crate) struct AuxiliaryDelta<F> {
    /// Delta of state stamp (counter) at the end of the execution state and the previous state
    pub(crate) state_stamp: Expression<F>,
    /// Delta of stack pointer at the end of the execution state and the previous state
    pub(crate) stack_pointer: Expression<F>,
    /// Delta of log stamp (counter) at the end of the execution state and the previous state
    pub(crate) log_stamp: Expression<F>,
    /// Delta of gas left at the end of the execution state and the previous state
    pub(crate) gas_left: Expression<F>,
    /// Delta of refund at the end of the execution state and the previous state
    pub(crate) refund: Expression<F>,
    /// Delta of memory usage in chunk at the end of the execution state and the previous state
    pub(crate) memory_chunk: Expression<F>,
    /// Delta of read only indicator (0/1) at the end of the execution state and the previous state
    pub(crate) read_only: Expression<F>,
}

impl<F: Field> Default for AuxiliaryDelta<F> {
    fn default() -> Self {
        Self {
            state_stamp: 0.expr(),
            stack_pointer: 0.expr(),
            log_stamp: 0.expr(),
            gas_left: 0.expr(),
            refund: 0.expr(),
            memory_chunk: 0.expr(),
            read_only: 0.expr(),
        }
    }
}

/// Outcome for single-purpose (SP) columns in core circuit. That is, we have constraint of `X_next - X_cur - delta = 0`
pub(crate) struct CoreSinglePurposeOutcome<F> {
    /// Delta of pc (program counter) at the next execution state and current execution state
    pub(crate) pc: ExpressionOutcome<F>,
    pub(crate) tx_idx: ExpressionOutcome<F>,
    pub(crate) call_id: ExpressionOutcome<F>,
    pub(crate) code_addr: ExpressionOutcome<F>,
}

impl<F: Field> Default for CoreSinglePurposeOutcome<F> {
    fn default() -> Self {
        Self {
            pc: ExpressionOutcome::Delta(0.expr()),
            tx_idx: ExpressionOutcome::Delta(0.expr()),
            call_id: ExpressionOutcome::Delta(0.expr()),
            code_addr: ExpressionOutcome::Delta(0.expr()),
        }
    }
}
impl<F: Field, const NUM_STATE_HI_COL: usize, const NUM_STATE_LO_COL: usize>
    ExecutionConfig<F, NUM_STATE_HI_COL, NUM_STATE_LO_COL>
{
    pub(crate) fn get_exp_lookup(&self, meta: &mut VirtualCells<F>) -> LookupEntry<F> {
        let (base, index, power) = (
            [
                meta.query_advice(self.vers[26], Rotation::prev()),
                meta.query_advice(self.vers[27], Rotation::prev()),
            ],
            [
                meta.query_advice(self.vers[28], Rotation::prev()),
                meta.query_advice(self.vers[29], Rotation::prev()),
            ],
            [
                meta.query_advice(self.vers[30], Rotation::prev()),
                meta.query_advice(self.vers[31], Rotation::prev()),
            ],
        );
        LookupEntry::Exp { base, index, power }
    }

    pub(crate) fn get_bit_op_lookup(
        &self,
        meta: &mut VirtualCells<F>,
        num: usize,
    ) -> LookupEntry<F> {
        assert!(num < 32);
        LookupEntry::BitOp {
            value_1: meta.query_advice(self.vers[num], Rotation(-2)),
            value_2: meta.query_advice(self.vers[num], Rotation(-3)),
            result: meta.query_advice(self.vers[num], Rotation(-4)),
            tag: meta.query_advice(self.vers[25], Rotation(-1)),
        }
    }

    pub(crate) fn get_bitwise_lookup(
        &self,
        index: usize,
        meta: &mut VirtualCells<F>,
    ) -> LookupEntry<F> {
        assert!(index <= 5);
        const WIDTH: usize = 5;
        LookupEntry::Bitwise {
            tag: meta.query_advice(self.vers[index * WIDTH], Rotation(-2)),
            acc: [
                meta.query_advice(self.vers[index * WIDTH + 1], Rotation(-2)),
                meta.query_advice(self.vers[index * WIDTH + 2], Rotation(-2)),
                meta.query_advice(self.vers[index * WIDTH + 3], Rotation(-2)),
            ],
            sum_2: meta.query_advice(self.vers[index * WIDTH + 4], Rotation(-2)),
        }
    }

    pub(crate) fn get_calldata_load_lookup(
        &self,
        meta: &mut VirtualCells<F>,
        index: usize, // 0..31
        base_pointer: Expression<F>,
        base_stamp: Expression<F>,
        value: &Column<Advice>,
    ) -> LookupEntry<F> {
        assert!(index < 32);
        LookupEntry::State {
            tag: (state::Tag::CallData as u8).expr(),
            stamp: base_stamp + index.expr(),
            value_lo: meta.query_advice(*value, Rotation(-2)),
            call_id_contract_addr: meta.query_advice(self.call_id, Rotation(-2)),
            pointer_lo: base_pointer + index.expr(),
            value_hi: 0.expr(),
            pointer_hi: 0.expr(),
            is_write: 0.expr(),
        }
    }

    pub(crate) fn get_state_lookup(
        &self,
        meta: &mut VirtualCells<F>,
        num: usize,
    ) -> LookupEntry<F> {
        assert!(num < 4);
        const WIDTH: usize = 8;
        let (
            tag,
            stamp,
            value_hi,
            value_lo,
            call_id_contract_addr,
            pointer_hi,
            pointer_lo,
            is_write,
        ) = (
            meta.query_advice(self.vers[num * WIDTH + 0], Rotation::prev()),
            meta.query_advice(self.vers[num * WIDTH + 1], Rotation::prev()),
            meta.query_advice(self.vers[num * WIDTH + 2], Rotation::prev()),
            meta.query_advice(self.vers[num * WIDTH + 3], Rotation::prev()),
            meta.query_advice(self.vers[num * WIDTH + 4], Rotation::prev()),
            meta.query_advice(self.vers[num * WIDTH + 5], Rotation::prev()),
            meta.query_advice(self.vers[num * WIDTH + 6], Rotation::prev()),
            meta.query_advice(self.vers[num * WIDTH + 7], Rotation::prev()),
        );
        LookupEntry::State {
            tag,
            stamp,
            value_hi,
            value_lo,
            call_id_contract_addr,
            pointer_hi,
            pointer_lo,
            is_write,
        }
    }

    // insert_public_lookup insert public lookup ,6 columns in row prev(-2)
    /// +---+-------+-------+-------+------+-----------+
    /// |cnt| 8 col | 8 col | 8 col | 2 col | public lookup(6 col) |
    /// +---+-------+-------+-------+----------+
    /// | 2 | | | | | TAG | TX_IDX_0 | VALUE_HI | VALUE_LOW | VALUE_2 | VALUE_3 |
    /// +---+-------+-------+-------+----------+
    pub(crate) fn get_public_lookup(&self, meta: &mut VirtualCells<F>) -> LookupEntry<F> {
        let (tag, tx_idx_or_number_diff, value_0, value_1, value_2, value_3) = (
            meta.query_advice(self.vers[26], Rotation(-2)),
            meta.query_advice(self.vers[27], Rotation(-2)),
            meta.query_advice(self.vers[28], Rotation(-2)),
            meta.query_advice(self.vers[29], Rotation(-2)),
            meta.query_advice(self.vers[30], Rotation(-2)),
            meta.query_advice(self.vers[31], Rotation(-2)),
        );
<<<<<<< HEAD

        let values = [value0, value1, value2, value3];
        LookupEntry::Public {
            tag,
            tx_idx_or_number_diff,
            values,
        }
    }

    ///note: each public lookup uses two state lookups
    pub(crate) fn get_public_lookup_double(
        &self,
        meta: &mut VirtualCells<F>,
        num: usize,
        tag: Expression<F>,
    ) -> LookupEntry<F> {
        assert!(num < 4);
        const WIDTH: usize = 16;
        let (tx_idx_or_number_diff, values) = (
            meta.query_advice(self.tx_idx, Rotation::cur()),
            [
                meta.query_advice(self.vers[num * WIDTH + 2], Rotation::prev()),
                meta.query_advice(self.vers[num * WIDTH + 3], Rotation::prev()),
                meta.query_advice(self.vers[num * WIDTH + 10], Rotation::prev()),
                meta.query_advice(self.vers[num * WIDTH + 11], Rotation::prev()),
            ],
        );
=======
>>>>>>> 51f93b49
        LookupEntry::Public {
            tag,
            tx_idx_or_number_diff,
            values: [value_0, value_1, value_2, value_3],
        }
    }

    pub(crate) fn get_copy_constraints(
        &self,
        src_type: copy::Tag,
        src_id: Expression<F>,
        src_pointer: Expression<F>,
        src_stamp: Expression<F>,
        dst_type: copy::Tag,
        dst_id: Expression<F>,
        dst_pointer: Expression<F>,
        dst_stamp: Expression<F>,
        cnt: Option<Expression<F>>,
        len: Expression<F>,
        len_is_zero: Expression<F>,
        acc: Option<Expression<F>>,
        copy_lookup_entry: LookupEntry<F>,
    ) -> Vec<(String, Expression<F>)> {
        assert_eq!(cnt.is_some(), acc.is_some());

        let (
            copy_lookup_src_type,
            copy_lookup_src_id,
            copy_lookup_src_pointer,
            copy_lookup_src_stamp,
            copy_lookup_dst_type,
            copy_lookup_dst_id,
            copy_lookup_dst_pointer,
            copy_lookup_dst_stamp,
            copy_lookup_cnt,
            copy_lookup_length,
            copy_lookup_acc,
        ) = extract_lookup_expression!(copy, copy_lookup_entry);

        let mut constraints = vec![];
        constraints.extend([
            (
                format!("src_type of copy is {:?}", src_type),
                (1.expr() - len_is_zero.clone())
                    * (copy_lookup_src_type.clone() - (src_type as u64).expr())
                    + len_is_zero.clone() * copy_lookup_src_type,
            ),
            (
                format!("src_id of copy"),
                (1.expr() - len_is_zero.clone()) * (copy_lookup_src_id.clone() - src_id)
                    + len_is_zero.clone() * copy_lookup_src_id,
            ),
            (
                format!("src_pointer of copy"),
                (1.expr() - len_is_zero.clone()) * (copy_lookup_src_pointer.clone() - src_pointer)
                    + len_is_zero.clone() * copy_lookup_src_pointer,
            ),
            (
                format!("src_stamp of copy"),
                (1.expr() - len_is_zero.clone()) * (copy_lookup_src_stamp.clone() - src_stamp)
                    + len_is_zero.clone() * copy_lookup_src_stamp,
            ),
            (
                format!("dst_type of copy is {:?}", dst_type),
                (1.expr() - len_is_zero.clone())
                    * (copy_lookup_dst_type.clone() - (dst_type as u64).expr())
                    + len_is_zero.clone() * copy_lookup_dst_type,
            ),
            (
                format!("dst_id of copy"),
                (1.expr() - len_is_zero.clone()) * (copy_lookup_dst_id.clone() - dst_id)
                    + len_is_zero.clone() * copy_lookup_dst_id,
            ),
            (
                format!("dst_pointer of copy"),
                (1.expr() - len_is_zero.clone()) * (copy_lookup_dst_pointer.clone() - dst_pointer)
                    + len_is_zero.clone() * copy_lookup_dst_pointer,
            ),
            (
                format!("dst_stamp of copy"),
                (1.expr() - len_is_zero.clone()) * (copy_lookup_dst_stamp.clone() - dst_stamp)
                    + len_is_zero.clone() * copy_lookup_dst_stamp,
            ),
            (format!("length of copy"), copy_lookup_length.expr() - len),
            (
                format!("cnt of copy"),
                len_is_zero.clone() * copy_lookup_cnt.clone()
                    + if let Some(cnt) = cnt {
                        (1.expr() - len_is_zero.clone()) * (copy_lookup_cnt - cnt.clone())
                    } else {
                        0.expr()
                    },
            ),
            (
                format!("acc of copy"),
                len_is_zero.clone() * copy_lookup_acc.clone()
                    + if let Some(acc) = acc {
                        (1.expr() - len_is_zero.clone()) * (copy_lookup_acc - acc.clone())
                    } else {
                        0.expr()
                    },
            ),
        ]);

        constraints
    }

    ///generate copy lookup's constraints which are controlled by the selector (enabled when selector != 0.expr() and disabled when selector == 0.expr())
    pub(crate) fn get_copy_constraints_with_selector(
        &self,
        src_type: copy::Tag,
        src_id: Expression<F>,
        src_pointer: Expression<F>,
        src_stamp: Expression<F>,
        dst_type: copy::Tag,
        dst_id: Expression<F>,
        dst_pointer: Expression<F>,
        dst_stamp: Expression<F>,
        cnt: Option<Expression<F>>,
        len: Expression<F>,
        len_is_zero: Expression<F>,
        acc: Option<Expression<F>>,
        selector: Expression<F>,
        copy_lookup_entry: LookupEntry<F>,
    ) -> Vec<(String, Expression<F>)> {
        let mut constraints_raw = self.get_copy_constraints(
            src_type,
            src_id,
            src_pointer,
            src_stamp,
            dst_type,
            dst_id,
            dst_pointer,
            dst_stamp,
            cnt,
            len,
            len_is_zero.clone(),
            acc,
            copy_lookup_entry.clone(),
        );

        let mut res: Vec<(String, Expression<F>)> = constraints_raw
            .into_iter()
            .map(|constraint| (constraint.0, selector.clone() * constraint.1))
            .collect();

        res
    }

    pub(crate) fn get_stack_constraints(
        &self,
        meta: &mut VirtualCells<F>,
        entry: LookupEntry<F>,
        index: usize,
        prev_exec_state_row: usize,
        stack_pointer_delta: Expression<F>, // compare to that of previous state
        write: bool,
    ) -> Vec<(String, Expression<F>)> {
        let (tag, stamp, _, _, call_id_contract_addr, pointer_hi, pointer_lo, is_write) =
            extract_lookup_expression!(state, entry);
        let Auxiliary {
            state_stamp,
            stack_pointer,
            ..
        } = self.get_auxiliary();
        vec![
            (
                format!("state lookup tag[{}] = stack", index),
                tag - (state::Tag::Stack as u8).expr(),
            ),
            (
                format!("state stamp for state lookup[{}]", index),
                stamp
                    - meta.query_advice(state_stamp, Rotation(-1 * prev_exec_state_row as i32))
                    - index.expr(),
            ),
            (
                format!("state lookup call id[{}]", index),
                call_id_contract_addr - meta.query_advice(self.call_id, Rotation::cur()),
            ),
            (format!("pointer_hi (stack pointer)[{}]", index), pointer_hi),
            (
                format!("pointer_lo (stack pointer)[{}]", index),
                pointer_lo
                    - meta.query_advice(stack_pointer, Rotation(-1 * prev_exec_state_row as i32))
                    - stack_pointer_delta,
            ),
            (
                format!("is_write[{}]", index),
                is_write - (write as u8).expr(),
            ),
        ]
    }

    pub(crate) fn get_storage_constraints(
        &self,
        meta: &mut VirtualCells<F>,
        entry: LookupEntry<F>,
        index: usize,
        prev_exec_state_row: usize,
        storage_contract_addr_hi: Expression<F>,
        storage_contract_addr_lo: Expression<F>,
        storage_key_hi: Expression<F>,
        storage_key_lo: Expression<F>,
        write: bool,
    ) -> Vec<(String, Expression<F>)> {
        let (tag, stamp, _, _, call_id_contract_addr, pointer_hi, pointer_lo, is_write) =
            extract_lookup_expression!(state, entry);
        let Auxiliary { state_stamp, .. } = self.get_auxiliary();
        vec![
            (
                format!("state lookup tag[{}] = Storage", index),
                tag - (state::Tag::Storage as u8).expr(),
            ),
            (
                format!("state stamp for state lookup[{}]", index),
                stamp
                    - meta.query_advice(state_stamp, Rotation(-1 * prev_exec_state_row as i32))
                    - index.expr(),
            ),
            (
                format!("state lookup call id[{}]", index),
                call_id_contract_addr
                    - storage_contract_addr_hi * pow_of_two::<F>(128)
                    - storage_contract_addr_lo,
            ),
            (
                format!("pointer_hi (storage key)[{}]", index),
                pointer_hi - storage_key_hi,
            ),
            (
                format!("pointer_lo (storage key)[{}]", index),
                pointer_lo - storage_key_lo,
            ),
            (
                format!("is_write[{}]", index),
                is_write - (write as u8).expr(),
            ),
        ]
    }

    ///generate stack lookup's constraints which are controlled by the selector (enabled when selector != 0.expr() and disabled when selector == 0.expr())
    pub(crate) fn get_stack_constraints_with_selector(
        &self,
        meta: &mut VirtualCells<F>,
        entry: LookupEntry<F>,
        index: usize,
        prev_exec_state_row: usize,
        stack_pointer_delta: Expression<F>, // compare to that of previous state
        write: bool,
        selector: Expression<F>,
    ) -> Vec<(String, Expression<F>)> {
        let constraints_raw = self.get_stack_constraints(
            meta,
            entry,
            index,
            prev_exec_state_row,
            stack_pointer_delta,
            write,
        );

        let mut res: Vec<(String, Expression<F>)> = constraints_raw
            .into_iter()
            .map(|constraint| (constraint.0, selector.clone() * constraint.1))
            .collect();

        res
    }

    ///generate storage lookup's constraints which are controlled by the selector (enabled when selector != 0.expr() and disabled when selector == 0.expr())
    pub(crate) fn get_storage_constraints_with_selector(
        &self,
        meta: &mut VirtualCells<F>,
        entry: LookupEntry<F>,
        index: usize,
        prev_exec_state_row: usize,
        storage_contract_addr_hi: Expression<F>,
        storage_contract_addr_lo: Expression<F>,
        storage_key_hi: Expression<F>,
        storage_key_lo: Expression<F>,
        write: bool,
        selector: Expression<F>,
    ) -> Vec<(String, Expression<F>)> {
        let constraints_raw = self.get_storage_constraints(
            meta,
            entry,
            index,
            prev_exec_state_row,
            storage_contract_addr_hi,
            storage_contract_addr_lo,
            storage_key_hi,
            storage_key_lo,
            write,
        );

        let mut res: Vec<(String, Expression<F>)> = constraints_raw
            .into_iter()
            .map(|constraint| (constraint.0, selector.clone() * constraint.1))
            .collect();

        res
    }

    pub(crate) fn get_returndata_call_id_constraints(
        &self,
        meta: &mut VirtualCells<F>,
        entry: LookupEntry<F>,
        index: usize,
        prev_exec_state_row: usize,
        write: bool,
    ) -> Vec<(String, Expression<F>)> {
        let mut constraints = self.get_call_context_constraints(
            meta,
            entry.clone(),
            index,
            prev_exec_state_row,
            write,
            (state::CallContextTag::ReturnDataCallId as u8).expr(),
            0.expr(),
        );
        let (_, _, value_hi, _, _, _, _, _) = extract_lookup_expression!(state, entry);

        constraints.extend([(format!("value_hi[{}]", index), value_hi)]);

        constraints
    }

    pub(crate) fn get_call_context_constraints(
        &self,
        meta: &mut VirtualCells<F>,
        entry: LookupEntry<F>,
        index: usize,
        prev_exec_state_row: usize,
        write: bool,
        call_context_tag: Expression<F>,
        call_id: Expression<F>,
    ) -> Vec<(String, Expression<F>)> {
        let (tag, stamp, _, _, call_id_contract_addr, pointer_hi, pointer_lo, is_write) =
            extract_lookup_expression!(state, entry);
        let Auxiliary { state_stamp, .. } = self.get_auxiliary();
        vec![
            (
                format!("state lookup tag[{}] = CallContext", index),
                tag - (state::Tag::CallContext as u8).expr(),
            ),
            (
                format!("state stamp for state lookup[{}]", index),
                stamp
                    - meta.query_advice(state_stamp, Rotation(-1 * prev_exec_state_row as i32))
                    - index.expr(),
            ),
            (
                format!("call id[{}]", index),
                call_id_contract_addr - call_id,
            ),
            (
                format!("pointer_hi (CallContext pointer)[{}]", index),
                pointer_hi,
            ),
            (
                format!("pointer_lo (CallContext pointer)[{}]", index),
                pointer_lo - call_context_tag,
            ),
            (
                format!("is_write[{}]", index),
                is_write - (write as u8).expr(),
            ),
        ]
    }

    pub(crate) fn get_bytecode_full_lookup(&self, meta: &mut VirtualCells<F>) -> LookupEntry<F> {
        let (addr, pc, opcode, not_code, value_hi, value_lo, cnt, is_push) = (
            meta.query_advice(self.vers[24], Rotation::prev()),
            meta.query_advice(self.vers[25], Rotation::prev()),
            meta.query_advice(self.vers[26], Rotation::prev()),
            meta.query_advice(self.vers[27], Rotation::prev()),
            meta.query_advice(self.vers[28], Rotation::prev()),
            meta.query_advice(self.vers[29], Rotation::prev()),
            meta.query_advice(self.vers[30], Rotation::prev()),
            meta.query_advice(self.vers[31], Rotation::prev()),
        );
        LookupEntry::BytecodeFull {
            addr,
            pc,
            opcode,
            not_code,
            value_hi,
            value_lo,
            cnt,
            is_push,
        }
    }

    pub(crate) fn get_arithmetic_lookup(&self, meta: &mut VirtualCells<F>) -> LookupEntry<F> {
        let (hi_0, lo_0, hi_1, lo_1, hi_2, lo_2, hi_3, lo_3, tag) = (
            meta.query_advice(self.vers[0], Rotation(-2)),
            meta.query_advice(self.vers[1], Rotation(-2)),
            meta.query_advice(self.vers[2], Rotation(-2)),
            meta.query_advice(self.vers[3], Rotation(-2)),
            meta.query_advice(self.vers[4], Rotation(-2)),
            meta.query_advice(self.vers[5], Rotation(-2)),
            meta.query_advice(self.vers[6], Rotation(-2)),
            meta.query_advice(self.vers[7], Rotation(-2)),
            meta.query_advice(self.vers[8], Rotation(-2)),
        );
        LookupEntry::Arithmetic {
            tag,
            values: [hi_0, lo_0, hi_1, lo_1, hi_2, lo_2, hi_3, lo_3],
        }
    }

    pub(crate) fn get_copy_padding_lookup(&self, meta: &mut VirtualCells<F>) -> LookupEntry<F> {
        let (
            src_type,
            src_id,
            src_pointer,
            src_stamp,
            dst_type,
            dst_id,
            dst_pointer,
            dst_stamp,
            cnt,
            len,
            acc,
        ) = (
            meta.query_advice(self.vers[11], Rotation(-2)),
            meta.query_advice(self.vers[12], Rotation(-2)),
            meta.query_advice(self.vers[13], Rotation(-2)),
            meta.query_advice(self.vers[14], Rotation(-2)),
            meta.query_advice(self.vers[15], Rotation(-2)),
            meta.query_advice(self.vers[16], Rotation(-2)),
            meta.query_advice(self.vers[17], Rotation(-2)),
            meta.query_advice(self.vers[18], Rotation(-2)),
            meta.query_advice(self.vers[19], Rotation(-2)),
            meta.query_advice(self.vers[20], Rotation(-2)),
            meta.query_advice(self.vers[21], Rotation(-2)),
        );
        LookupEntry::Copy {
            src_type,
            src_id,
            src_pointer,
            src_stamp,
            dst_type,
            dst_id,
            dst_pointer,
            dst_stamp,
            cnt,
            len,
            acc,
        }
    }

    pub(crate) fn get_copy_lookup(&self, meta: &mut VirtualCells<F>) -> LookupEntry<F> {
        let (
            src_type,
            src_id,
            src_pointer,
            src_stamp,
            dst_type,
            dst_id,
            dst_pointer,
            dst_stamp,
            cnt,
            len,
            acc,
        ) = (
            meta.query_advice(self.vers[0], Rotation(-2)),
            meta.query_advice(self.vers[1], Rotation(-2)),
            meta.query_advice(self.vers[2], Rotation(-2)),
            meta.query_advice(self.vers[3], Rotation(-2)),
            meta.query_advice(self.vers[4], Rotation(-2)),
            meta.query_advice(self.vers[5], Rotation(-2)),
            meta.query_advice(self.vers[6], Rotation(-2)),
            meta.query_advice(self.vers[7], Rotation(-2)),
            meta.query_advice(self.vers[8], Rotation(-2)),
            meta.query_advice(self.vers[9], Rotation(-2)),
            meta.query_advice(self.vers[10], Rotation(-2)),
        );
        LookupEntry::Copy {
            src_type,
            src_id,
            src_pointer,
            src_stamp,
            dst_type,
            dst_id,
            dst_pointer,
            dst_stamp,
            cnt,
            len,
            acc,
        }
    }

    pub(crate) fn get_auxiliary(&self) -> Auxiliary {
        Auxiliary {
            state_stamp: self.vers[NUM_STATE_HI_COL + NUM_STATE_LO_COL + 0],
            stack_pointer: self.vers[NUM_STATE_HI_COL + NUM_STATE_LO_COL + 1],
            log_stamp: self.vers[NUM_STATE_HI_COL + NUM_STATE_LO_COL + 2],
            gas_left: self.vers[NUM_STATE_HI_COL + NUM_STATE_LO_COL + 3],
            refund: self.vers[NUM_STATE_HI_COL + NUM_STATE_LO_COL + 4],
            memory_chunk: self.vers[NUM_STATE_HI_COL + NUM_STATE_LO_COL + 5],
            read_only: self.vers[NUM_STATE_HI_COL + NUM_STATE_LO_COL + 6],
        }
    }

    pub(crate) fn get_begin_tx_constrains(
        &self,
        meta: &mut VirtualCells<F>,
        prev_exec_state_row: usize,
        call_id: Expression<F>,
        tags: [CallContextTag; 4],
    ) -> Vec<(String, Expression<F>)> {
        let mut constraints = vec![];
        for (i, tag) in tags.iter().enumerate() {
            let entry = self.get_state_lookup(meta, i);
            constraints.append(&mut self.get_call_context_constraints(
                meta,
                entry.clone(),
                i,
                prev_exec_state_row,
                true,
                (*tag as u8).expr(),
                call_id.clone(),
            ));
        }
        constraints
    }

    #[allow(unused)]
    pub(crate) fn get_auxiliary_constraints(
        &self,
        meta: &mut VirtualCells<F>,
        prev_exec_state_row: usize,
        delta: AuxiliaryDelta<F>,
    ) -> Vec<(String, Expression<F>)> {
        let Auxiliary {
            state_stamp,
            stack_pointer,
            log_stamp,
            gas_left,
            refund,
            memory_chunk,
            read_only,
        } = self.get_auxiliary();
        vec![
            (
                "state stamp cur - prev - delta".into(),
                meta.query_advice(state_stamp, Rotation::cur())
                    - meta.query_advice(state_stamp, Rotation(-1 * prev_exec_state_row as i32))
                    - delta.state_stamp,
            ),
            (
                "stack pointer cur - prev - delta".into(),
                meta.query_advice(stack_pointer, Rotation::cur())
                    - meta.query_advice(stack_pointer, Rotation(-1 * prev_exec_state_row as i32))
                    - delta.stack_pointer,
            ),
            (
                "log stamp cur - prev - delta".into(),
                meta.query_advice(log_stamp, Rotation::cur())
                    - meta.query_advice(log_stamp, Rotation(-1 * prev_exec_state_row as i32))
                    - delta.log_stamp,
            ),
            (
                "read only cur - prev - delta".into(),
                meta.query_advice(read_only, Rotation::cur())
                    - meta.query_advice(read_only, Rotation(-1 * prev_exec_state_row as i32))
                    - delta.read_only,
            ),
            //todo other auxiliary
        ]
    }

    pub(crate) fn get_core_single_purpose_constraints(
        &self,
        meta: &mut VirtualCells<F>,
        delta: CoreSinglePurposeOutcome<F>,
    ) -> Vec<(String, Expression<F>)> {
        vec![
            (
                "pc next".into(),
                delta.pc.into_constraint(
                    meta.query_advice(self.pc, Rotation::next()),
                    meta.query_advice(self.pc, Rotation::cur()),
                ),
            ),
            (
                "tx_idx next".into(),
                delta.tx_idx.into_constraint(
                    meta.query_advice(self.tx_idx, Rotation::next()),
                    meta.query_advice(self.tx_idx, Rotation::cur()),
                ),
            ),
            (
                "call_id next".into(),
                delta.call_id.into_constraint(
                    meta.query_advice(self.call_id, Rotation::next()),
                    meta.query_advice(self.call_id, Rotation::cur()),
                ),
            ),
            (
                "code_addr next".into(),
                delta.code_addr.into_constraint(
                    meta.query_advice(self.code_addr, Rotation::next()),
                    meta.query_advice(self.code_addr, Rotation::cur()),
                ),
            ),
        ]
    }

    pub(crate) fn get_log_left_selector(&self, meta: &mut VirtualCells<F>) -> SimpleSelector<F, 5> {
        let selector = SimpleSelector::new(&[
            meta.query_advice(self.vers[8], Rotation::prev()), // LOG_LEFT_4
            meta.query_advice(self.vers[9], Rotation::prev()), // LOG_LEFT_3
            meta.query_advice(self.vers[10], Rotation::prev()), // LOG_LEFT_2
            meta.query_advice(self.vers[11], Rotation::prev()), // LOG_LEFT_1
            meta.query_advice(self.vers[12], Rotation::prev()), // LOG_LEFT_0
        ]);
        selector
    }
}

/// Execution Gadget for the configure and witness generation of an execution state
pub(crate) trait ExecutionGadget<
    F: Field,
    const NUM_STATE_HI_COL: usize,
    const NUM_STATE_LO_COL: usize,
>
{
    fn name(&self) -> &'static str;
    fn execution_state(&self) -> ExecutionState;
    /// Number of rows this execution state will use in core circuit
    fn num_row(&self) -> usize;
    /// Number of rows before and after the actual witness that cannot be used, which decides that
    /// the selector cannot be enabled
    fn unusable_rows(&self) -> (usize, usize);

    /// Get gate constraints for this execution state (without condition).
    /// Rotation::cur() in the constraints means the row that column config.cnt is 0
    fn get_constraints(
        &self,
        config: &ExecutionConfig<F, NUM_STATE_HI_COL, NUM_STATE_LO_COL>,
        meta: &mut VirtualCells<F>,
    ) -> Vec<(String, Expression<F>)>;

    /// Get lookups for this execution state, prepared for merging lookups among all states
    /// Rotation::cur() in the lookups means the row that column config.cnt is 0
    fn get_lookups(
        &self,
        config: &ExecutionConfig<F, NUM_STATE_HI_COL, NUM_STATE_LO_COL>,
        meta: &mut ConstraintSystem<F>,
    ) -> Vec<(String, LookupEntry<F>)>;

    fn gen_witness(&self, trace: &GethExecStep, current_state: &mut WitnessExecHelper) -> Witness;
}

#[derive(Clone)]
pub(crate) struct ExecutionGadgets<
    F: Field,
    const NUM_STATE_HI_COL: usize,
    const NUM_STATE_LO_COL: usize,
> {
    config: ExecutionConfig<F, NUM_STATE_HI_COL, NUM_STATE_LO_COL>,
}

impl<F: Field, const NUM_STATE_HI_COL: usize, const NUM_STATE_LO_COL: usize>
    ExecutionGadgets<F, NUM_STATE_HI_COL, NUM_STATE_LO_COL>
{
    pub(crate) fn configure(
        meta: &mut ConstraintSystem<F>,
        config: ExecutionConfig<F, NUM_STATE_HI_COL, NUM_STATE_LO_COL>,
    ) -> Self {
        let gadgets: Vec<Box<dyn ExecutionGadget<F, NUM_STATE_HI_COL, NUM_STATE_LO_COL>>> =
            get_every_execution_gadgets!();

        let mut lookups_to_merge = vec![];
        for gadget in &gadgets {
            // the constraints that all execution state requires, e.g., cnt=num_row-1 at the first row
            meta.create_gate(format!("EXECUTION_STATE_{}", gadget.name()), |meta| {
                let q_enable = meta.query_selector(config.q_enable);
                let num_row = gadget.num_row();
                let cnt_prev_state = meta.query_advice(config.cnt, Rotation(-1 * num_row as i32));
                // cnt in first row of this state
                let cnt_first = meta.query_advice(config.cnt, Rotation(-1 * num_row as i32 + 1));
                let cnt_is_zero = config.cnt_is_zero.expr_at(meta, Rotation::cur());
                let execution_state_selector = config.execution_state_selector.selector(
                    meta,
                    gadget.execution_state() as usize,
                    Rotation::cur(),
                );
                let condition = q_enable * cnt_is_zero * execution_state_selector;
                vec![
                    (
                        "prev state last cnt = 0",
                        condition.clone() * cnt_prev_state,
                    ),
                    (
                        "this state first cnt is const",
                        condition.clone() * (cnt_first - (num_row - 1).expr()),
                    ),
                ]
            });
            // the constraints for the specific execution state, extracted from the gadget
            meta.create_gate(format!("EXECUTION_GADGET_{}", gadget.name()), |meta| {
                // constraints without condition
                let constraints = gadget.get_constraints(&config, meta);
                if constraints.is_empty() {
                    return vec![("placeholder due to no constraint".into(), 0.expr())];
                }
                let q_enable = meta.query_selector(config.q_enable);
                let cnt_is_zero = config.cnt_is_zero.expr_at(meta, Rotation::cur());
                let execution_state_selector = config.execution_state_selector.selector(
                    meta,
                    gadget.execution_state() as usize,
                    Rotation::cur(),
                );
                let condition = q_enable * cnt_is_zero * execution_state_selector;
                constraints
                    .into_iter()
                    .map(|(s, e)| (s, condition.clone() * e))
                    .collect::<Vec<(String, Expression<F>)>>()
            });
            // extract lookups
            let execution_state = gadget.execution_state();
            let mut lookups = gadget
                .get_lookups(&config, meta)
                .into_iter()
                .map(|(string, lookup)| (string, lookup, execution_state))
                .collect();
            lookups_to_merge.append(&mut lookups);
        }
        // todo
        // merge lookups from all gadgets
        // currently there is no merge
        for (string, lookup, execution_state) in lookups_to_merge {
            match lookup {
                LookupEntry::BytecodeFull { .. } | LookupEntry::State { .. } => {
                    meta.lookup_any(string, |meta| {
                        let q_enable = meta.query_selector(config.q_enable);
                        let cnt_is_zero = config.cnt_is_zero.expr_at(meta, Rotation::cur());
                        let execution_state_selector = config.execution_state_selector.selector(
                            meta,
                            execution_state as usize,
                            Rotation::cur(),
                        );
                        let condition = q_enable.clone() * cnt_is_zero * execution_state_selector;
                        let v = match lookup {
                            LookupEntry::BytecodeFull { .. } => {
                                config.bytecode_table.get_lookup_vector(meta, lookup)
                            }
                            LookupEntry::State { .. } => {
                                config.state_table.get_lookup_vector(meta, lookup)
                            }
                            _ => unreachable!(),
                        };
                        v.into_iter()
                            .map(|(left, right)| (condition.clone() * left, right))
                            .collect()
                    });
                }
                _ => (),
            };
        }
        ExecutionGadgets { config }
    }

    pub(crate) fn unusable_rows() -> (usize, usize) {
        let gadgets: Vec<Box<dyn ExecutionGadget<F, NUM_STATE_HI_COL, NUM_STATE_LO_COL>>> =
            get_every_execution_gadgets!();
        let unusable_begin =
            itertools::max(gadgets.iter().map(|gadget| gadget.unusable_rows().0)).unwrap();
        let unusable_end =
            itertools::max(gadgets.iter().map(|gadget| gadget.unusable_rows().1)).unwrap();
        (unusable_begin, unusable_end)
    }
}

#[allow(non_camel_case_types)]
#[derive(Clone, Copy, Debug, EnumCountMacro, Eq, Hash, PartialEq, Serialize)]
pub enum ExecutionState {
    // zkevm internal states
    /// State that is padding at the end
    END_PADDING, // it has to be the first state as it is the padding state
    BEGIN_TX_1, // start a tx, part one
    BEGIN_TX_2, // start a tx, part two
    END_BLOCK,
    // opcode/operation successful states
    STOP,
    ADD,
    MUL,
    SUB,
    EXP,
    DIV_MOD,
    ADDMOD,
    MULMOD,
    POP,
    PUSH,
    ISZERO,
    AND_OR_XOR,
    NOT,
    JUMP,
    JUMPDEST,
    //JUMP_ERR_OUTOFBOUND,
    JUMPI,
    PUBLIC_CONTEXT,
    TX_CONTEXT,
    MEMORY,
    MSTORE8,
    STORAGE,
    CALL_CONTEXT,
    CALLDATALOAD,
    CALLDATACOPY,
    //CALLDATA_FROMPUBLIC,
    LOG_BYTES,
    LOG_TOPIC,
    EQ,
    LT,
    GT,
    SLT,
    SGT,
    DUP,
    SWAP,
    BYTE,
    RETURNDATASIZE,
    RETURN_REVERT,
    SHR,
    KECCAK,
    CODECOPY,
    EXTCODECOPY,
    SELFBALANCE,
    RETURNDATACOPY,
    SIGNEXTEND,
}

impl ExecutionState {
    // a mapping from opcode to execution state(s)
    pub fn from_opcode(opcode: OpcodeId) -> Vec<Self> {
        match opcode {
            OpcodeId::STOP => vec![Self::STOP],
            OpcodeId::ADD => vec![Self::ADD],
            OpcodeId::MUL => vec![Self::MUL],
            OpcodeId::SUB => vec![Self::SUB],
            OpcodeId::DIV | OpcodeId::MOD => vec![Self::DIV_MOD],
            OpcodeId::SDIV => {
                todo!()
            }
            OpcodeId::SMOD => {
                todo!()
            }
            OpcodeId::ADDMOD => vec![Self::ADDMOD],
            OpcodeId::MULMOD => vec![Self::MULMOD],
            OpcodeId::EXP => {
                vec![Self::EXP]
            }
            OpcodeId::SIGNEXTEND => {
                vec![Self::SIGNEXTEND]
            }
            OpcodeId::LT => vec![Self::LT],
            OpcodeId::GT => vec![Self::GT],
            OpcodeId::SLT => vec![Self::SLT],
            OpcodeId::SGT => vec![Self::SGT],
            OpcodeId::EQ => vec![Self::EQ],
            OpcodeId::ISZERO => vec![Self::ISZERO],
            OpcodeId::AND | OpcodeId::OR | OpcodeId::XOR => vec![Self::AND_OR_XOR],
            OpcodeId::NOT => vec![Self::NOT],
            OpcodeId::BYTE => vec![Self::BYTE],
            OpcodeId::CALLDATALOAD => vec![Self::CALLDATALOAD],
            OpcodeId::CALLDATACOPY => vec![Self::CALLDATACOPY],
            OpcodeId::CODESIZE => {
                todo!()
            }
            OpcodeId::CODECOPY => {
                vec![Self::CODECOPY]
            }
            OpcodeId::SHL => {
                todo!()
            }
            OpcodeId::SHR => {
                vec![Self::SHR]
            }
            OpcodeId::SAR => {
                todo!()
            }
            OpcodeId::POP => {
                vec![Self::POP]
            }
            OpcodeId::MLOAD | OpcodeId::MSTORE | OpcodeId::MSTORE8 => vec![Self::MEMORY],
            OpcodeId::JUMP => vec![Self::JUMP],
            OpcodeId::JUMPI => vec![Self::JUMPI],
            OpcodeId::PC => {
                todo!()
            }
            OpcodeId::MSIZE => {
                todo!()
            }
            OpcodeId::JUMPDEST => vec![Self::JUMPDEST],

            OpcodeId::PUSH1
            | OpcodeId::PUSH2
            | OpcodeId::PUSH3
            | OpcodeId::PUSH4
            | OpcodeId::PUSH5
            | OpcodeId::PUSH6
            | OpcodeId::PUSH7
            | OpcodeId::PUSH8
            | OpcodeId::PUSH9
            | OpcodeId::PUSH10
            | OpcodeId::PUSH11
            | OpcodeId::PUSH12
            | OpcodeId::PUSH13
            | OpcodeId::PUSH14
            | OpcodeId::PUSH15
            | OpcodeId::PUSH16
            | OpcodeId::PUSH17
            | OpcodeId::PUSH18
            | OpcodeId::PUSH19
            | OpcodeId::PUSH20
            | OpcodeId::PUSH21
            | OpcodeId::PUSH22
            | OpcodeId::PUSH23
            | OpcodeId::PUSH24
            | OpcodeId::PUSH25
            | OpcodeId::PUSH26
            | OpcodeId::PUSH27
            | OpcodeId::PUSH28
            | OpcodeId::PUSH29
            | OpcodeId::PUSH30
            | OpcodeId::PUSH31
            | OpcodeId::PUSH32 => vec![Self::PUSH],

            OpcodeId::DUP1
            | OpcodeId::DUP2
            | OpcodeId::DUP3
            | OpcodeId::DUP4
            | OpcodeId::DUP5
            | OpcodeId::DUP6
            | OpcodeId::DUP7
            | OpcodeId::DUP8
            | OpcodeId::DUP9
            | OpcodeId::DUP10
            | OpcodeId::DUP11
            | OpcodeId::DUP12
            | OpcodeId::DUP13
            | OpcodeId::DUP14
            | OpcodeId::DUP15
            | OpcodeId::DUP16 => vec![Self::DUP],

            OpcodeId::SWAP1
            | OpcodeId::SWAP2
            | OpcodeId::SWAP3
            | OpcodeId::SWAP4
            | OpcodeId::SWAP5
            | OpcodeId::SWAP6
            | OpcodeId::SWAP7
            | OpcodeId::SWAP8
            | OpcodeId::SWAP9
            | OpcodeId::SWAP10
            | OpcodeId::SWAP11
            | OpcodeId::SWAP12
            | OpcodeId::SWAP13
            | OpcodeId::SWAP14
            | OpcodeId::SWAP15
            | OpcodeId::SWAP16 => vec![Self::SWAP],

            OpcodeId::RETURN | OpcodeId::REVERT => {
                vec![Self::RETURN_REVERT]
            }
            OpcodeId::INVALID(_) => {
                todo!()
            }
            OpcodeId::SHA3 => {
                vec![Self::KECCAK]
            }
            OpcodeId::ADDRESS => {
                todo!()
            }
            OpcodeId::BALANCE => {
                todo!()
            }
            OpcodeId::ORIGIN | OpcodeId::GASPRICE => vec![Self::TX_CONTEXT],
            OpcodeId::CALLER | OpcodeId::CALLVALUE | OpcodeId::CALLDATASIZE => {
                vec![Self::CALL_CONTEXT]
            }

            OpcodeId::EXTCODESIZE => {
                todo!()
            }
            OpcodeId::EXTCODECOPY => {
                vec![Self::EXTCODECOPY]
            }
            OpcodeId::EXTCODEHASH => {
                todo!()
            }
            OpcodeId::RETURNDATASIZE => {
                todo!()
            }
            OpcodeId::RETURNDATACOPY => {
                vec![Self::RETURNDATACOPY]
            }
            OpcodeId::BLOCKHASH => {
                todo!()
            }
            OpcodeId::COINBASE
            | OpcodeId::TIMESTAMP
            | OpcodeId::NUMBER
            | OpcodeId::GASLIMIT
            | OpcodeId::CHAINID
            | OpcodeId::BASEFEE => vec![Self::PUBLIC_CONTEXT],
            OpcodeId::DIFFICULTY => {
                todo!()
            }
            OpcodeId::SELFBALANCE => {
                vec![Self::SELFBALANCE]
            }
            OpcodeId::SLOAD | OpcodeId::SSTORE => vec![Self::STORAGE],
            OpcodeId::GAS => {
                todo!()
            }
            //LOG TOPIC LOG BYTES
            OpcodeId::LOG0 => {
                vec![Self::LOG_BYTES]
            }
            OpcodeId::LOG1 => {
                vec![Self::LOG_BYTES, Self::LOG_TOPIC]
            }
            OpcodeId::LOG2 => {
                vec![Self::LOG_BYTES, Self::LOG_TOPIC, Self::LOG_TOPIC]
            }
            OpcodeId::LOG3 => {
                vec![
                    Self::LOG_BYTES,
                    Self::LOG_TOPIC,
                    Self::LOG_TOPIC,
                    Self::LOG_TOPIC,
                ]
            }
            OpcodeId::LOG4 => {
                vec![
                    Self::LOG_BYTES,
                    Self::LOG_TOPIC,
                    Self::LOG_TOPIC,
                    Self::LOG_TOPIC,
                    Self::LOG_TOPIC,
                ]
            }
            OpcodeId::CREATE => {
                todo!()
            }
            OpcodeId::CREATE2 => {
                todo!()
            }
            OpcodeId::CALL => {
                todo!()
            }
            OpcodeId::CALLCODE => {
                todo!()
            }
            OpcodeId::DELEGATECALL => {
                todo!()
            }
            OpcodeId::STATICCALL => {
                todo!()
            }
            OpcodeId::SELFDESTRUCT => {
                todo!()
            }
        }
    }
}

#[cfg(test)]
mod test {
    /// Used in `mod test` under each execution gadget file
    /// Generate `TestCircuit` for the execution gadget
    macro_rules! generate_execution_gadget_test_circuit {
        () => {
            use super::*;
            use crate::constant::{NUM_STATE_HI_COL, NUM_STATE_LO_COL, NUM_VERS};
            use crate::table::{BytecodeTable, StateTable};
            use crate::util::{assign_advice_or_fixed, convert_u256_to_64_bytes};
            use eth_types::evm_types::{OpcodeId, Stack};
            use eth_types::GethExecStep;
            use gadgets::dynamic_selector::DynamicSelectorChip;
            use gadgets::is_zero::IsZeroInstruction;
            use gadgets::is_zero_with_rotation::IsZeroWithRotationChip;
            use gadgets::util::Expr;
            use halo2_proofs::circuit::{Layouter, SimpleFloorPlanner, Value};
            use halo2_proofs::dev::MockProver;
            use halo2_proofs::halo2curves::bn256::Fr;
            use halo2_proofs::plonk::{Advice, Circuit, Column, Error};
            use halo2_proofs::poly::Rotation;
            #[derive(Clone, Default, Debug)]
            struct TestCircuit<F> {
                witness: Witness,
                _marker: PhantomData<F>,
            }
            impl<F: Field> Circuit<F> for TestCircuit<F> {
                type Config = ExecutionConfig<F, NUM_STATE_HI_COL, NUM_STATE_LO_COL>;
                type FloorPlanner = SimpleFloorPlanner;

                fn without_witnesses(&self) -> Self {
                    Self::default()
                }

                fn configure(meta: &mut ConstraintSystem<F>) -> Self::Config {
                    let q_enable = meta.complex_selector();
                    let cnt = meta.advice_column();
                    let cnt_is_zero = IsZeroWithRotationChip::configure(
                        meta,
                        |meta| meta.query_selector(q_enable),
                        cnt,
                    );
                    let vers: [Column<Advice>; NUM_VERS] =
                        std::array::from_fn(|_| meta.advice_column());
                    let execution_state_selector = DynamicSelectorChip::configure(
                        meta,
                        |meta| {
                            let q_enable = meta.query_selector(q_enable);
                            let ans = cnt_is_zero.expr_at(meta, Rotation::cur());
                            q_enable * ans
                        },
                        vers[0..NUM_STATE_HI_COL].try_into().unwrap(),
                        vers[NUM_STATE_HI_COL..NUM_STATE_HI_COL + NUM_STATE_LO_COL]
                            .try_into()
                            .unwrap(),
                    );
                    let q_enable_bytecode = meta.complex_selector();
                    let bytecode_table = BytecodeTable::construct(meta, q_enable_bytecode);
                    let q_enable_state = meta.complex_selector();
                    let state_table = StateTable::construct(meta, q_enable_state);
                    let config = ExecutionConfig {
                        q_enable,
                        tx_idx: meta.advice_column(),
                        call_id: meta.advice_column(),
                        code_addr: meta.advice_column(),
                        pc: meta.advice_column(),
                        opcode: meta.advice_column(),
                        cnt,
                        vers,
                        cnt_is_zero,
                        execution_state_selector,
                        bytecode_table,
                        state_table,
                    };
                    let gadget = new();
                    meta.create_gate("TEST", |meta| {
                        let constraints = gadget.get_constraints(&config, meta);
                        if constraints.is_empty() {
                            return vec![("placeholder due to no constraint".into(), 0u8.expr())];
                        }
                        let q_enable = meta.query_selector(q_enable);
                        let cnt_is_zero = config.cnt_is_zero.expr_at(meta, Rotation::cur());
                        let condition = q_enable * cnt_is_zero;
                        constraints
                            .into_iter()
                            .map(|(s, e)| (s, condition.clone() * e))
                            .collect::<Vec<(String, Expression<F>)>>()
                    });
                    config
                }

                fn synthesize(
                    &self,
                    config: Self::Config,
                    mut layouter: impl Layouter<F>,
                ) -> Result<(), Error> {
                    layouter.assign_region(
                        || "test",
                        |mut region| {
                            region.name_column(|| "CORE_tx_idx", config.tx_idx);
                            region.name_column(|| "CORE_call_id", config.call_id);
                            region.name_column(|| "CORE_code_addr", config.code_addr);
                            region.name_column(|| "CORE_pc", config.pc);
                            region.name_column(|| "CORE_opcode", config.opcode);
                            region.name_column(|| "CORE_cnt", config.cnt);
                            for i in 0..NUM_VERS {
                                region.name_column(|| format!("CORE_vers_{}", i), config.vers[i]);
                            }
                            config
                                .cnt_is_zero
                                .annotate_columns_in_region(&mut region, "CORE_cnt_is_zero");
                            for (offset, row) in self.witness.core.iter().enumerate() {
                                let cnt_is_zero: IsZeroWithRotationChip<F> =
                                    IsZeroWithRotationChip::construct(config.cnt_is_zero);
                                assign_advice_or_fixed(
                                    &mut region,
                                    offset,
                                    &row.tx_idx,
                                    config.tx_idx,
                                )?;
                                assign_advice_or_fixed(
                                    &mut region,
                                    offset,
                                    &row.call_id,
                                    config.call_id,
                                )?;
                                assign_advice_or_fixed(
                                    &mut region,
                                    offset,
                                    &row.code_addr,
                                    config.code_addr,
                                )?;
                                assign_advice_or_fixed(&mut region, offset, &row.pc, config.pc)?;
                                assign_advice_or_fixed(
                                    &mut region,
                                    offset,
                                    &row.opcode.as_u8().into(),
                                    config.opcode,
                                )?;
                                assign_advice_or_fixed(&mut region, offset, &row.cnt, config.cnt)?;
                                for (i, value) in [
                                    &row.vers_0,
                                    &row.vers_1,
                                    &row.vers_2,
                                    &row.vers_3,
                                    &row.vers_4,
                                    &row.vers_5,
                                    &row.vers_6,
                                    &row.vers_7,
                                    &row.vers_8,
                                    &row.vers_9,
                                    &row.vers_10,
                                    &row.vers_11,
                                    &row.vers_12,
                                    &row.vers_13,
                                    &row.vers_14,
                                    &row.vers_15,
                                    &row.vers_16,
                                    &row.vers_17,
                                    &row.vers_18,
                                    &row.vers_19,
                                    &row.vers_20,
                                    &row.vers_21,
                                    &row.vers_22,
                                    &row.vers_23,
                                    &row.vers_24,
                                    &row.vers_25,
                                    &row.vers_26,
                                    &row.vers_27,
                                    &row.vers_28,
                                    &row.vers_29,
                                    &row.vers_30,
                                    &row.vers_31,
                                ]
                                .into_iter()
                                .enumerate()
                                {
                                    assign_advice_or_fixed(
                                        &mut region,
                                        offset,
                                        &value.unwrap_or_default(),
                                        config.vers[i],
                                    )?;
                                }
                                cnt_is_zero.assign(
                                    &mut region,
                                    offset,
                                    Value::known(F::from_uniform_bytes(&convert_u256_to_64_bytes(
                                        &row.cnt,
                                    ))),
                                )?;
                            }
                            let gadget: Box<
                                dyn ExecutionGadget<F, NUM_STATE_HI_COL, NUM_STATE_LO_COL>,
                            > = new();
                            // only enable the row with cnt=0
                            let enabled_row = gadget.unusable_rows().0 + gadget.num_row() - 1;
                            config.q_enable.enable(&mut region, enabled_row)?;
                            Ok(())
                        },
                    )
                }
            }
            impl<F: Field> TestCircuit<F> {
                pub fn new(witness: Witness) -> Self {
                    Self {
                        witness,
                        _marker: PhantomData,
                    }
                }
            }
        };
    }
    /// Used in `fn text_xx()` under each execution gadget file
    /// Generate witness and mock prover for the execution gadget
    macro_rules! prepare_witness_and_prover {
        ($trace:expr, $current_state:expr, $padding_begin_row:expr, $padding_end_row:expr) => {{
            let gadget: Box<dyn ExecutionGadget<Fr, NUM_STATE_HI_COL, NUM_STATE_LO_COL>> = new();
            let mut witness = Witness::default();
            for _ in 0..gadget.unusable_rows().0 {
                witness.core.insert(0, $padding_begin_row(&$current_state));
            }
            let mut this_witness = gadget.gen_witness(&$trace, &mut $current_state);
            assert_eq!(gadget.num_row(), this_witness.core.len());
            witness.append(this_witness);
            for _ in 0..gadget.unusable_rows().1 {
                witness.core.push($padding_end_row(&$current_state));
            }
            let k = 8;
            let circuit = TestCircuit::<Fr>::new(witness.clone());
            let prover = MockProver::run(k, &circuit, vec![]).unwrap();
            (witness, prover)
        }};
    }
    macro_rules! prepare_trace_step {
        ($pc:expr, $op:expr, $stack: expr) => {{
            GethExecStep {
                pc: $pc,
                op: $op,
                gas: 100,
                gas_cost: 1,
                refund: 0,
                depth: 1,
                error: None,
                stack: $stack,
                memory: Default::default(),
                storage: Default::default(),
            }
        }};
    }
    pub(crate) use {
        generate_execution_gadget_test_circuit, prepare_trace_step, prepare_witness_and_prover,
    };
}<|MERGE_RESOLUTION|>--- conflicted
+++ resolved
@@ -341,7 +341,6 @@
             meta.query_advice(self.vers[30], Rotation(-2)),
             meta.query_advice(self.vers[31], Rotation(-2)),
         );
-<<<<<<< HEAD
 
         let values = [value0, value1, value2, value3];
         LookupEntry::Public {
@@ -369,8 +368,7 @@
                 meta.query_advice(self.vers[num * WIDTH + 11], Rotation::prev()),
             ],
         );
-=======
->>>>>>> 51f93b49
+
         LookupEntry::Public {
             tag,
             tx_idx_or_number_diff,
