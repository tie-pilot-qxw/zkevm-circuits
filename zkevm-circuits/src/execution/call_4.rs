use crate::constant::NUM_AUXILIARY;
use crate::execution::{
    Auxiliary, AuxiliaryOutcome, CoreSinglePurposeOutcome, ExecStateTransition, ExecutionConfig,
    ExecutionGadget, ExecutionState,
};
use crate::table::{extract_lookup_expression, LookupEntry};
use crate::util::{query_expression, ExpressionOutcome};
use crate::witness::{state, Witness, WitnessExecHelper};
use eth_types::evm_types::OpcodeId;
use eth_types::{Field, GethExecStep};
use gadgets::util::{pow_of_two, Expr};
use halo2_proofs::plonk::{ConstraintSystem, Expression, VirtualCells};
use halo2_proofs::poly::Rotation;
use std::marker::PhantomData;

pub(super) const NUM_ROW: usize = 2;
const STATE_STAMP_DELTA: usize = 4;

/// call_1..call_4为 CALL指令调用之前的操作，即此时仍在父CALL环境，
/// 读取接下来CALL需要的各种操作数，每个call_* gadget负责不同的操作数.
/// call_4负责接下来CALL指令的 gas，addr操作数，将stack_pointer置0执行新的CALL调用
/// ret_offset, ret_length操作数等CALL执行完成后再进行操作
/// |gas | addr | value | argsOffset | argsLength | retOffset | retLength
///
/// Call4 is the fourth step of opcode CALL.
/// After Call4, there should be execution states of the callee.
/// Algorithm overview:
///     1. read gas, addr from stack (temporarily not popped)
///     2. set call_context's storage_contract_addr = addr, caller = current code_addr
/// Table layout:
///     1. State lookup(stack read gas), src: Core circuit, target: State circuit table, 8 columns
///     2. State lookup(stack read addr), src: Core circuit, target: State circuit table, 8 columns
///     3. State lookup(call_context write storage_contract_addr), src: Core circuit, target: State circuit table, 8 columns
///     4. State lookup(call_context write caller), src: Core circuit, target: State circuit table, 8 columns
/// +---+-------+-------+-------+----------+
/// |cnt| 8 col | 8 col | 8 col | 8 col    |
/// +---+-------+-------+-------+----------+
/// | 1 | STATE1| STATE2| STATE3| STATE4   |
/// | 0 | DYNA_SELECTOR   | AUX            |
/// +---+-------+-------+-------+----------+
///
/// Note: call_context write's call_id should be callee's
pub struct Call4Gadget<F: Field> {
    _marker: PhantomData<F>,
}
impl<F: Field, const NUM_STATE_HI_COL: usize, const NUM_STATE_LO_COL: usize>
    ExecutionGadget<F, NUM_STATE_HI_COL, NUM_STATE_LO_COL> for Call4Gadget<F>
{
    fn name(&self) -> &'static str {
        "CALL4"
    }
    fn execution_state(&self) -> ExecutionState {
        ExecutionState::CALL_4
    }
    fn num_row(&self) -> usize {
        NUM_ROW
    }
    fn unusable_rows(&self) -> (usize, usize) {
        (NUM_ROW, 1)
    }
    fn get_constraints(
        &self,
        config: &ExecutionConfig<F, NUM_STATE_HI_COL, NUM_STATE_LO_COL>,
        meta: &mut VirtualCells<F>,
    ) -> Vec<(String, Expression<F>)> {
        let opcode = meta.query_advice(config.opcode, Rotation::cur());
        // 获取CALL指令的调用方地址
        let code_addr_cur = meta.query_advice(config.code_addr, Rotation::cur());
        let Auxiliary { stack_pointer, .. } = config.get_auxiliary();
        // CALL指令开始时 state_stamp值（即在call_1.rs中gadget生成witness之前的值）
        let state_stamp_init = meta.query_advice(
            config.vers[NUM_STATE_HI_COL + NUM_STATE_LO_COL + NUM_AUXILIARY],
            Rotation(-1 * NUM_ROW as i32),
        );
        let stack_pointer_prev = meta.query_advice(
            stack_pointer,
            // call_1， call_2 and call_3 don't change the stack_pointer value, so stack_pointer
            // of the last gadget equals to the stack_pointer just before the call operation.
            Rotation(-1 * NUM_ROW as i32),
        );

        // 计算即将执行的call_id
        let call_id_new = state_stamp_init.clone() + 1.expr();
        // append auxiliary constraints
        let delta = AuxiliaryOutcome {
            state_stamp: ExpressionOutcome::Delta(STATE_STAMP_DELTA.expr()),
            // stack pointer will become 0 after call_4
            stack_pointer: ExpressionOutcome::Delta(-stack_pointer_prev.expr()),
            ..Default::default()
        };
        let mut constraints = config.get_auxiliary_constraints(meta, NUM_ROW, delta);
        // append stack constraints and call_context constraints
        let mut operands = vec![];
        for i in 0..4 {
            let entry = config.get_state_lookup(meta, i);
            if i < 2 {
                constraints.append(&mut config.get_stack_constraints(
                    meta,
                    entry.clone(),
                    i,
                    NUM_ROW,
                    // the position of gas and addr are 0 and -1 respectively.
                    if i == 0 { 0 } else { -1 }.expr(),
                    false,
                ));
            } else {
                constraints.append(
                    &mut config.get_call_context_constraints(
                        meta,
                        entry.clone(),
                        i,
                        NUM_ROW,
                        true,
                        if i == 2 {
                            state::CallContextTag::StorageContractAddr as u8
                        } else {
                            state::CallContextTag::SenderAddr as u8
                        }
                        .expr(),
                        call_id_new.clone(),
                    ),
                );
            }
            // 记录每个state row的操作数
            let (_, _, value_hi, value_lo, _, _, _, _) = extract_lookup_expression!(state, entry);
            operands.push([value_hi, value_lo]);
        }
        // CALL指令需要的addr操作数
        let addr = operands[1].clone();
        // CALL指令调用的合约地址，与addr相同
        let storage_contract_addr = operands[2].clone();
        // CALL指令的调用方地址
        let sender_addr = operands[3].clone();

        constraints.extend([
            (
                "storage_contract_addr == addr hi".into(),
                storage_contract_addr[0].clone() - addr[0].clone(),
            ),
            (
                "storage_contract_addr == addr lo".into(),
                storage_contract_addr[1].clone() - addr[1].clone(),
            ),
            // 约束数据为CALL指令的调用方地址
            (
                "sender_addr == current code_addr ".into(),
                sender_addr[0].clone() * pow_of_two::<F>(128) + sender_addr[1].clone()
                    - code_addr_cur,
            ),
        ]);
        // append opcode constraint
        constraints.extend([("opcode".into(), opcode - OpcodeId::CALL.as_u8().expr())]);
        let core_single_delta = CoreSinglePurposeOutcome {
            // call指令开始执行，所以next为0
            pc: ExpressionOutcome::To(0.expr()),
            // call指令开始执行，所以next为call_id_new
            call_id: ExpressionOutcome::To(call_id_new),
            // call指令开始执行，所以next为call的操作数addr
            code_addr: ExpressionOutcome::To(
                addr[0].clone() * pow_of_two::<F>(128) + addr[1].clone(),
            ),
            // tx_id 不变，因为还在同一笔交易执行中
            ..Default::default()
        };
        // append core single purpose constraints
        constraints
            .append(&mut config.get_core_single_purpose_constraints(meta, core_single_delta));
        // prev state is CALL_3
        constraints.extend(config.get_exec_state_constraints(
            meta,
            ExecStateTransition::new(vec![ExecutionState::CALL_3], NUM_ROW, vec![]),
        ));
        constraints
    }
    fn get_lookups(
        &self,
        config: &ExecutionConfig<F, NUM_STATE_HI_COL, NUM_STATE_LO_COL>,
        meta: &mut ConstraintSystem<F>,
    ) -> Vec<(String, LookupEntry<F>)> {
        // gas 状态
        let stack_lookup_0 = query_expression(meta, |meta| config.get_state_lookup(meta, 0));
        // addr 状态
        let stack_lookup_1 = query_expression(meta, |meta| config.get_state_lookup(meta, 1));
        // 即将执行的call_id对应的合约地址（即上面的addr）
        let call_context_lookup_0 = query_expression(meta, |meta| config.get_state_lookup(meta, 2));
        // 即将执行的call_id对应的调用方地址
        let call_context_lookup_1 = query_expression(meta, |meta| config.get_state_lookup(meta, 3));

        // 将core 电路中数据在state电路中lookup
        vec![
            ("stack read gas".into(), stack_lookup_0),
            ("stack read addr".into(), stack_lookup_1),
            (
                "callcontext write storage_contract_addr".into(),
                call_context_lookup_0,
            ),
            (
                "callcontext write sender_addr".into(),
                call_context_lookup_1,
            ),
        ]
    }
    fn gen_witness(&self, trace: &GethExecStep, current_state: &mut WitnessExecHelper) -> Witness {
<<<<<<< HEAD
        // 从栈中读取gas，addr的值，Note: 未将操作数弹出栈
        let (stack_read_0, gas) = current_state.get_peek_stack_row_value(trace, 1);
=======
        // generate stack_read rows
        let (stack_read_0, _gas) = current_state.get_peek_stack_row_value(trace, 1);
>>>>>>> 708b4bc7
        let (stack_read_1, addr) = current_state.get_peek_stack_row_value(trace, 2);
        // 将CALL调用的合约地址生成state row, 写入state电路和core电路
        let call_context_write_row_0 = current_state.get_call_context_write_row(
            state::CallContextTag::StorageContractAddr,
            addr.into(),
            current_state.call_id_new,
        );
        // 将CALL指令的调用方地址生成state row，写入state 电路和core电路
        let call_context_write_row_1 = current_state.get_call_context_write_row(
            state::CallContextTag::SenderAddr,
            current_state.code_addr,
            current_state.call_id_new,
        );
        // 记录CALL指令调用所需的的合约addr和调用方地址
        current_state
            .storage_contract_addr
            .insert(current_state.call_id_new, addr);
        current_state
            .sender
            .insert(current_state.call_id_new, current_state.code_addr);

        // 更新stack pointer=0标识开始进行的CALL指令操作；
        current_state.stack_pointer = 0;
        // 在调用方的环境下生成core_row_1/0; 此时code_addr，call_id还未更新为将执行的CALL
        let mut core_row_1 = current_state.get_core_row_without_versatile(trace, 1);
        // insert lookup: Core ---> State； 将读取状态时生成的state rows写入core 电路，
        core_row_1.insert_state_lookups([
            &stack_read_0,
            &stack_read_1,
            &call_context_write_row_0,
            &call_context_write_row_1,
        ]);
        let core_row_0 = ExecutionState::CALL_4.into_exec_state_core_row(
            trace,
            current_state,
            NUM_STATE_HI_COL,
            NUM_STATE_LO_COL,
        );

        // 更新code_id, code_addr为CALL指令的状态，执行CALL指令
        current_state.call_id = current_state.call_id_new;
        current_state.code_addr = addr;

        Witness {
            core: vec![core_row_1, core_row_0],
            state: vec![
                stack_read_0,
                stack_read_1,
                call_context_write_row_0,
                call_context_write_row_1,
            ],
            ..Default::default()
        }
    }
}
pub(crate) fn new<F: Field, const NUM_STATE_HI_COL: usize, const NUM_STATE_LO_COL: usize>(
) -> Box<dyn ExecutionGadget<F, NUM_STATE_HI_COL, NUM_STATE_LO_COL>> {
    Box::new(Call4Gadget {
        _marker: PhantomData,
    })
}

#[cfg(test)]
mod test {
    use crate::execution::test::{
        generate_execution_gadget_test_circuit, prepare_trace_step, prepare_witness_and_prover,
    };
    generate_execution_gadget_test_circuit!();
    #[test]
    fn assign_and_constraint() {
        let stack = Stack::from_slice(&[
            0x05.into(),
            0x2222.into(),
            0x04.into(),
            0x1111.into(),
            0x01.into(),
            0x1234.into(),
            0x01.into(),
        ]);
        let stack_pointer = stack.0.len();
        let mut current_state = WitnessExecHelper {
            stack_pointer,
            stack_top: None,
            ..WitnessExecHelper::new()
        };
        let state_stamp_init = 3;
        current_state.state_stamp = state_stamp_init + 3 + 2 * 0x04 + 2 + 4;
        current_state.call_id_new = state_stamp_init + 1;

        let trace = prepare_trace_step!(0, OpcodeId::CALL, stack);

        let padding_begin_row = |current_state| {
            let mut row = ExecutionState::CALL_3.into_exec_state_core_row(
                &trace,
                current_state,
                NUM_STATE_HI_COL,
                NUM_STATE_LO_COL,
            );
            row[21] = Some(stack_pointer.into());
            row[27] = Some(state_stamp_init.into());
            row
        };
        let padding_end_row = |current_state| {
            let row = ExecutionState::END_PADDING.into_exec_state_core_row(
                &trace,
                current_state,
                NUM_STATE_HI_COL,
                NUM_STATE_LO_COL,
            );
            //row.pc = 0.into();
            row
        };
        let (witness, prover) =
            prepare_witness_and_prover!(trace, current_state, padding_begin_row, padding_end_row);
        witness.print_csv();
        prover.assert_satisfied_par();
    }
}<|MERGE_RESOLUTION|>--- conflicted
+++ resolved
@@ -201,13 +201,8 @@
         ]
     }
     fn gen_witness(&self, trace: &GethExecStep, current_state: &mut WitnessExecHelper) -> Witness {
-<<<<<<< HEAD
         // 从栈中读取gas，addr的值，Note: 未将操作数弹出栈
-        let (stack_read_0, gas) = current_state.get_peek_stack_row_value(trace, 1);
-=======
-        // generate stack_read rows
         let (stack_read_0, _gas) = current_state.get_peek_stack_row_value(trace, 1);
->>>>>>> 708b4bc7
         let (stack_read_1, addr) = current_state.get_peek_stack_row_value(trace, 2);
         // 将CALL调用的合约地址生成state row, 写入state电路和core电路
         let call_context_write_row_0 = current_state.get_call_context_write_row(
