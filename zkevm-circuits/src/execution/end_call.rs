--- conflicted
+++ resolved
@@ -15,13 +15,10 @@
 
 pub(crate) const NUM_ROW: usize = 2;
 const STATE_STAMP_DELTA: usize = 4;
-<<<<<<< HEAD
+const START_OFFSET: usize = 27;
 
 /// 当evm 操作码为 STOP、REVERT、RETURN时，先执行对应的指令的gadget，
 /// 再执行END_CALL gadget，进行父状态的恢复
-=======
-const START_OFFSET: usize = 27;
->>>>>>> 708b4bc7
 /// EndCall recovers the current state from the callee to the caller.
 /// More precisely, it reads parent_call_id, parent_pc, parent_stack_pointer and parent_code_addr
 /// from call_context, and constraint the next state's call_id, pc and code_addr
@@ -282,10 +279,6 @@
         // parent_call_id_inv为父调用的CALLID，与parent_call_id结合使用SimpleZero，在约束
         // 时判断当前的调用是否为root call，为root call时，parent_call_id_inv与parent_call_id=0
         let success = U256::from(1);
-<<<<<<< HEAD
-        assign_or_panic!(core_row_0.vers_27, success);
-=======
->>>>>>> 708b4bc7
         let parent_call_id_inv = U256::from_little_endian(
             F::from_u128(current_state.parent_call_id[&current_state.call_id] as u128)
                 .invert()
@@ -293,19 +286,13 @@
                 .to_repr()
                 .as_ref(),
         );
-<<<<<<< HEAD
-        assign_or_panic!(core_row_0.vers_28, parent_call_id_inv);
-        assign_or_panic!(core_row_0.vers_29, current_state.returndata_size);
 
         // CALL调用结束后，非root call时恢复code_addr，call_id为父调用状态
-=======
-
         let column_values = [success, parent_call_id_inv, current_state.returndata_size];
         for i in 0..3 {
             assign_or_panic!(core_row_0[i + START_OFFSET], column_values[i]);
         }
         //update code_addr and call_id
->>>>>>> 708b4bc7
         if current_state.parent_call_id[&current_state.call_id] != 0 {
             current_state.code_addr = current_state.parent_code_addr[&current_state.call_id];
             current_state.call_id = current_state.parent_call_id[&current_state.call_id];
