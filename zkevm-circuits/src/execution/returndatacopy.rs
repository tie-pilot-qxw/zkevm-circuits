// Code generated - COULD HAVE BUGS!
// This file is a generated execution gadget definition.
use crate::execution::{AuxiliaryDelta, ExecutionConfig, ExecutionGadget, ExecutionState};
use crate::table::{extract_lookup_expression, LookupEntry};
use crate::util::query_expression;
use crate::witness::{assign_or_panic, copy, Witness, WitnessExecHelper};
use eth_types::evm_types::OpcodeId;
use eth_types::{Field, GethExecStep, U256};
use gadgets::simple_is_zero::SimpleIsZero;
use gadgets::util::Expr;
use halo2_proofs::plonk::{ConstraintSystem, Expression, VirtualCells};
use halo2_proofs::poly::Rotation;
use std::marker::PhantomData;

const NUM_ROW: usize = 3;
const STATE_STAMP_DELTA: u64 = 3;
const STACK_POINTER_DELTA: i32 = -3;
const PC_DELTA: u64 = 1;

/// ReturnDataCopy Execution State layout is as follows
/// where STATE means state table lookup,
/// Copy means byte table lookup (full mode),
/// DYNA_SELECTOR is dynamic selector of the state,
/// which uses NUM_STATE_HI_COL + NUM_STATE_LO_COL columns
/// AUX means auxiliary such as state stamp
/// +---+-------+-------+-------+---------+
/// |cnt| 8 col | 8 col | 8 col |  8col   |
/// +---+-------+-------+-------+---------+
/// | 2 | COPY(9)|
/// | 1 | STATE | STATE | STATE |         |
/// | 0 | DYNA_SELECTOR   | AUX           |
/// +---+-------+-------+-------+---------+
pub struct ReturndatacopyGadget<F: Field> {
    _marker: PhantomData<F>,
}

impl<F: Field, const NUM_STATE_HI_COL: usize, const NUM_STATE_LO_COL: usize>
    ExecutionGadget<F, NUM_STATE_HI_COL, NUM_STATE_LO_COL> for ReturndatacopyGadget<F>
{
    fn name(&self) -> &'static str {
        "RETURNDATACOPY"
    }
    fn execution_state(&self) -> ExecutionState {
        ExecutionState::RETURNDATACOPY
    }
    fn num_row(&self) -> usize {
        NUM_ROW
    }
    fn unusable_rows(&self) -> (usize, usize) {
        (NUM_ROW, 1)
    }
    fn get_constraints(
        &self,
        config: &ExecutionConfig<F, NUM_STATE_HI_COL, NUM_STATE_LO_COL>,
        meta: &mut VirtualCells<F>,
    ) -> Vec<(String, Expression<F>)> {
        let opcode = meta.query_advice(config.opcode, Rotation::cur());
        let pc_cur = meta.query_advice(config.pc, Rotation::cur());
        let pc_next = meta.query_advice(config.pc, Rotation::next());
        let call_id = meta.query_advice(config.call_id, Rotation::cur());

        let copy_entry = config.get_copy_lookup(meta);
        let (_, _, _, _, _, _, _, _, _, len, _) =
            extract_lookup_expression!(copy, copy_entry.clone());

        // code_copy will increase the stamp automatically
        // state_stamp_delta = STATE_STAMP_DELTA + copy_lookup_len(copied code)
        let delta = AuxiliaryDelta {
            state_stamp: STATE_STAMP_DELTA.expr() + (len.clone() * 2.expr()),
            stack_pointer: STACK_POINTER_DELTA.expr(),
            ..Default::default()
        };

        let mut constraints = config.get_auxiliary_constraints(meta, NUM_ROW, delta);

        // index0: dst_offset, index1: offset, index2:             copy_lookup_len,
        let mut top2_stamp = 0.expr();
        let mut stack_pop_values = vec![];
        for i in 0..3 {
            let state_entry = config.get_state_lookup(meta, i);
            constraints.append(&mut config.get_stack_constraints(
                meta,
                state_entry.clone(),
                i,
                NUM_ROW,
                (-1 * i as i32).expr(),
                false,
            ));
            let (_, stamp, value_hi, value_lo, _, _, _, _) =
                extract_lookup_expression!(state, state_entry);

            constraints.extend([(format!("value_high_{} = 0", i), value_hi.expr())]);

            stack_pop_values.push(value_lo);
            if i == 2 {
                top2_stamp = stamp;
            }
        }

        let len_lo_inv = meta.query_advice(config.vers[24], Rotation::prev());

        let is_zero_len =
            SimpleIsZero::new(&stack_pop_values[2], &len_lo_inv, String::from("lengthlo"));

<<<<<<< HEAD
        constraints.append(&mut is_zero_len.get_constraints());
        constraints.append(&mut config.get_copy_contraints(
=======
        constraints.append(&mut config.get_copy_constraints(
>>>>>>> 51f93b49
            copy::Tag::Returndata,
            call_id.clone(),
            stack_pop_values[1].clone(),
            top2_stamp.clone() + 1.expr(),
            copy::Tag::Memory,
            call_id,
            stack_pop_values[0].clone(),
            top2_stamp + stack_pop_values[2].clone() + 1.expr(),
            None,
            stack_pop_values[2].clone(),
            is_zero_len.expr(),
            None,
            copy_entry,
        ));

        constraints.extend([
            (
                "opcode is RETURNDATACOPY".into(),
                opcode - (OpcodeId::RETURNDATACOPY).expr(),
            ),
            ("next pc ".into(), pc_next - pc_cur - PC_DELTA.expr()),
        ]);
        // TODO: add return data length > copy size

        constraints
    }
    fn get_lookups(
        &self,
        config: &ExecutionConfig<F, NUM_STATE_HI_COL, NUM_STATE_LO_COL>,
        meta: &mut ConstraintSystem<F>,
    ) -> Vec<(String, LookupEntry<F>)> {
        let stack_lookup_0 = query_expression(meta, |meta| config.get_state_lookup(meta, 0));
        let stack_lookup_1 = query_expression(meta, |meta| config.get_state_lookup(meta, 1));
        let stack_lookup_2 = query_expression(meta, |meta| config.get_state_lookup(meta, 2));
        let code_copy_lookup = query_expression(meta, |meta| config.get_copy_lookup(meta));
        vec![
            ("state lookup, stack pop dst_offset".into(), stack_lookup_0),
            (
                "state lookup, stack pop lookup offset".into(),
                stack_lookup_1,
            ),
            (
                "state lookup, stack pop lookup length".into(),
                stack_lookup_2,
            ),
            ("returndata copy lookup".into(), code_copy_lookup),
        ]
    }

    fn gen_witness(&self, trace: &GethExecStep, current_state: &mut WitnessExecHelper) -> Witness {
        assert_eq!(trace.op, OpcodeId::RETURNDATACOPY);

        // get dstOffset、offset、length from stack top
        let (stack_pop_dst_offset, dst_offset) = current_state.get_pop_stack_row_value(&trace);
        let (stack_pop_offset, offset) = current_state.get_pop_stack_row_value(&trace);
        let (stack_pop_length, length) = current_state.get_pop_stack_row_value(&trace);

        // generate core rows
        let mut core_row_2 = current_state.get_core_row_without_versatile(&trace, 2);

        // generate copy rows and state rows(type: memory)
        let (copy_rows, copy_state_rows) = current_state.get_return_data_copy_rows::<F>(
            dst_offset.as_usize(),
            offset.as_usize(),
            length.as_usize(),
        );
        // insert lookUp: Core ---> Copy
        if length == 0.into() {
            core_row_2.insert_copy_lookup(
                &copy::Row {
                    byte: 0.into(),
                    src_type: copy::Tag::default(),
                    src_id: 0.into(),
                    src_pointer: 0.into(),
                    src_stamp: 0.into(),
                    dst_type: copy::Tag::default(),
                    dst_id: 0.into(),
                    dst_pointer: 0.into(),
                    dst_stamp: 0.into(),
                    cnt: 0.into(),
                    len: 0.into(),
                    acc: 0.into(),
                },
                None,
            );
        } else {
            core_row_2.insert_copy_lookup(&copy_rows[0], None);
        }

        let mut core_row_1 = current_state.get_core_row_without_versatile(&trace, 1);
        // insert lookUp: Core ---> State
        core_row_1.insert_state_lookups([
            &stack_pop_dst_offset,
            &stack_pop_offset,
            &stack_pop_length,
        ]);

        let len_lo = F::from_u128(length.low_u128());
        let lenlo_inv =
            U256::from_little_endian(len_lo.invert().unwrap_or(F::ZERO).to_repr().as_ref());

        //lenlo_inv
        assign_or_panic!(core_row_1.vers_24, lenlo_inv);

        // get returndata_size
        let returndata_size = current_state
            .return_data
            .get(&current_state.call_id)
            .map(|v| v.len())
            .unwrap_or_default();

        if (offset + length) > U256::from(returndata_size) {
            assign_or_panic!(core_row_1.vers_25, U256::from(1));
        } else {
            assign_or_panic!(core_row_1.vers_25, U256::zero());
        };

        let core_row_0 = ExecutionState::RETURNDATACOPY.into_exec_state_core_row(
            trace,
            current_state,
            NUM_STATE_HI_COL,
            NUM_STATE_LO_COL,
        );

        let mut state_rows = vec![stack_pop_dst_offset, stack_pop_offset, stack_pop_length];
        state_rows.extend(copy_state_rows);
        Witness {
            core: vec![core_row_2, core_row_1, core_row_0],
            state: state_rows,
            copy: copy_rows,
            ..Default::default()
        }
    }
}

pub(crate) fn new<F: Field, const NUM_STATE_HI_COL: usize, const NUM_STATE_LO_COL: usize>(
) -> Box<dyn ExecutionGadget<F, NUM_STATE_HI_COL, NUM_STATE_LO_COL>> {
    Box::new(ReturndatacopyGadget {
        _marker: PhantomData,
    })
}

#[cfg(test)]
mod test {
    use crate::execution::test::{
        generate_execution_gadget_test_circuit, prepare_trace_step, prepare_witness_and_prover,
    };
    generate_execution_gadget_test_circuit!();
    #[test]
    fn assign_and_constraint() {
        //add WitnessExecHelper test retur_data 数据
        let stack = Stack::from_slice(&[0.into(), 0.into(), 2.into()]);
        let stack_pointer = stack.0.len();
        let mut current_state = WitnessExecHelper {
            stack_pointer,
            stack_top: Some(0xff.into()),
            ..WitnessExecHelper::new()
        };
        let trace = prepare_trace_step!(0, OpcodeId::RETURNDATACOPY, stack);
        let padding_begin_row = |current_state| {
            let mut row = ExecutionState::END_PADDING.into_exec_state_core_row(
                &trace,
                current_state,
                NUM_STATE_HI_COL,
                NUM_STATE_LO_COL,
            );
            row.vers_21 = Some(stack_pointer.into());
            row
        };
        let padding_end_row = |current_state| {
            let mut row = ExecutionState::END_PADDING.into_exec_state_core_row(
                &trace,
                current_state,
                NUM_STATE_HI_COL,
                NUM_STATE_LO_COL,
            );
            row.pc = 1.into();
            row
        };
        let (witness, prover) =
            prepare_witness_and_prover!(trace, current_state, padding_begin_row, padding_end_row);
        witness.print_csv();
        prover.assert_satisfied_par();
    }
}<|MERGE_RESOLUTION|>--- conflicted
+++ resolved
@@ -102,12 +102,8 @@
         let is_zero_len =
             SimpleIsZero::new(&stack_pop_values[2], &len_lo_inv, String::from("lengthlo"));
 
-<<<<<<< HEAD
         constraints.append(&mut is_zero_len.get_constraints());
-        constraints.append(&mut config.get_copy_contraints(
-=======
         constraints.append(&mut config.get_copy_constraints(
->>>>>>> 51f93b49
             copy::Tag::Returndata,
             call_id.clone(),
             stack_pop_values[1].clone(),
