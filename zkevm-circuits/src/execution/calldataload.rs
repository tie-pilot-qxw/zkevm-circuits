--- conflicted
+++ resolved
@@ -1,20 +1,13 @@
 use crate::execution::{ExecutionConfig, ExecutionGadget, ExecutionState};
 use crate::table::LookupEntry;
-<<<<<<< HEAD
-use crate::witness::{CurrentState, Witness};
+use crate::witness::{Witness, WitnessExecHelper};
 use eth_types::{Field,U256};
 use ethers_core::k256::schnorr::signature::Keypair;
+use eth_types::GethExecStep;
 use halo2_proofs::plonk::{ConstraintSystem, Expression, VirtualCells};
 use std::marker::PhantomData;
 use trace_parser::Trace;
 use eth_types::evm_types::OpcodeId;
-=======
-use crate::witness::{Witness, WitnessExecHelper};
-use eth_types::Field;
-use eth_types::GethExecStep;
-use halo2_proofs::plonk::{ConstraintSystem, Expression, VirtualCells};
-use std::marker::PhantomData;
->>>>>>> 101df71a
 
 const NUM_ROW: usize = 3;
 const LOAD_SIZE: usize = 32;
@@ -70,12 +63,12 @@
     ) -> Vec<(String, LookupEntry<F>)> {
         vec![]
     }
-<<<<<<< HEAD
-    fn gen_witness(&self, trace: &Trace, current_state: &mut CurrentState) -> Witness {
+
+    fn gen_witness(&self, trace: &GethExecStep, current_state: &mut WitnessExecHelper) -> Witness {
         assert_eq!(trace.op, OpcodeId::CALLDATALOAD);
 
         // pop index from stack to point msg.call_data
-        let (stack_pop_0, index) = current_state.get_pop_stack_row_value();
+        let (stack_pop_0, index) = current_state.get_pop_stack_row_value(trace);
         // load value from msg.call_data with index
         let call_data = &current_state.call_data[&current_state.call_id];
         let len = call_data.len() ;
@@ -86,32 +79,17 @@
             data.extend(&mut padding[0..].iter());
         }
         // then push the retrived value to stack
-        let stack_push_0 = current_state.get_push_stack_row(U256::from(&data[0..]));
+        let stack_push_0 = current_state.get_push_stack_row(trace,U256::from(&data[0..]));
         let state_rows = current_state.get_calldata_load_rows(index.as_usize());
         // generate Witness with call_data
         // Witness::new(Tag, geth_data)
-        let mut core_row_2 = current_state.get_core_row_without_versatile(2);
+        let mut core_row_2 = current_state.get_core_row_without_versatile(trace,2);
         core_row_2.insert_state_lookups(state_rows);
-        let mut core_row_1 = current_state.get_core_row_without_versatile(1);
-        core_row_1.insert_state_lookups([&stack_pop_0, &stack_push_0]);
-        let core_row_0 = ExecutionState::CALLDATALOAD.into_exec_state_core_row(
-            current_state, 
-=======
-    fn gen_witness(&self, trace: &GethExecStep, current_state: &mut WitnessExecHelper) -> Witness {
-        let (stack_pop_0, _) = current_state.get_pop_stack_row_value(&trace);
-
-        let stack_push_0 =
-            current_state.get_push_stack_row(trace, current_state.stack_top.unwrap_or_default());
-
-        let mut core_row_2 = current_state.get_core_row_without_versatile(&trace, 2);
-
-        let mut core_row_1 = current_state.get_core_row_without_versatile(&trace, 1);
-
+        let mut core_row_1 = current_state.get_core_row_without_versatile(trace,1);
         core_row_1.insert_state_lookups([&stack_pop_0, &stack_push_0]);
         let core_row_0 = ExecutionState::CALLDATALOAD.into_exec_state_core_row(
             trace,
-            current_state,
->>>>>>> 101df71a
+            current_state, 
             NUM_STATE_HI_COL,
             NUM_STATE_LO_COL,
         );
