--- conflicted
+++ resolved
@@ -57,18 +57,10 @@
         config: &ExecutionConfig<F, NUM_STATE_HI_COL, NUM_STATE_LO_COL>,
         meta: &mut VirtualCells<F>,
     ) -> Vec<(String, Expression<F>)> {
-<<<<<<< HEAD
-        let mut constraints = vec![];
-        // auxiliary and single purpose constraints
-        let copy_entry = config.get_copy_lookup(meta);
-        let (_, _, _, _, _, _, _, _, copy_size) =
-            extract_lookup_expression!(copy, copy_entry.clone());
-=======
         let Auxiliary { state_stamp, .. } = config.get_auxiliary();
         let state_stamp_prev = meta.query_advice(state_stamp, Rotation(-1 * NUM_ROW as i32));
         let copy = config.get_copy_lookup(meta);
         let (_, _, _, _, _, _, _, _, _, copy_size, _) = extract_lookup_expression!(copy, copy);
->>>>>>> 51f93b49
         let delta = AuxiliaryDelta {
             state_stamp: 4.expr() + copy_size,
             ..Default::default()
