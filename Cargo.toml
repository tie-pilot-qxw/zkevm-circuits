[workspace]
members = [
    "zkevm-circuits",
    "eth-types",
    "gadgets",
<<<<<<< HEAD
    "trace-parser"
]

[profile.bench]
opt-level = 3
debug = false
debug-assertions = false
overflow-checks = false
rpath = false
lto = "thin"
incremental = false
codegen-units = 1

[profile.release]
opt-level = 3
debug = false
debug-assertions = true
overflow-checks = true
rpath = false
lto = "thin"
incremental = true

[profile.test]
opt-level = 3
=======
    "trace-parser",
    "keccak256"
]
>>>>>>> 70c8aaae
<|MERGE_RESOLUTION|>--- conflicted
+++ resolved
@@ -3,8 +3,8 @@
     "zkevm-circuits",
     "eth-types",
     "gadgets",
-<<<<<<< HEAD
-    "trace-parser"
+    "trace-parser",
+    "keccak256"
 ]
 
 [profile.bench]
@@ -27,9 +27,4 @@
 incremental = true
 
 [profile.test]
-opt-level = 3
-=======
-    "trace-parser",
-    "keccak256"
-]
->>>>>>> 70c8aaae
+opt-level = 3